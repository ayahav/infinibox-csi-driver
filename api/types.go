--- conflicted
+++ resolved
@@ -86,21 +86,12 @@
 }
 
 type SnapshotVolumesResp struct {
-<<<<<<< HEAD
 	SnapShotID int    `json:"id,omitempty"`
 	Size       int64  `json:"size,omitempty"`
 	SsdEnabled bool   `json:"ssd_enabled,omitempty"`
 	ParentID   int    `json:"parent_id,omitempty"`
 	PoolID     int    `json:"pool_id,omitempty"`
 	Name       string `json:"name,omitempty"`
-=======
-	SnapShotID int   `json:"id,omitempty"`
-	Size       int64 `json:"size,omitempty"`
-	SsdEnabled bool  `json:"ssd_enabled,omitempty"`
-	ParentID   int   `json:"parent_id,omitempty"`
-	PoolID     int   `json:"pool_id,omitempty"`
-	Name       int   `json:"name,omitempty"`
->>>>>>> 85d229c7
 }
 
 type NetworkSpace struct {
@@ -273,14 +264,9 @@
 }
 
 type VolumeProtocolConfig struct {
-<<<<<<< HEAD
 	VolumeID      string
 	StorageType   string
 	ChildVolumeID string
-=======
-	VolumeID    string
-	StorageType string
->>>>>>> 85d229c7
 }
 
 //VolumeSnapshot volume snapshot request parameter
