--- conflicted
+++ resolved
@@ -43,7 +43,7 @@
 	GetExportByID(exportID int) (*ExportResponse, error)
 	GetExportByFileSystem(filesystemID int64) (*[]ExportResponse, error)
 	AddNodeInExport(exportID int, access string, noRootSquash bool, ip string) (*ExportResponse, error)
-<<<<<<< HEAD
+
 	DeleteNodeFromExport(exportID int64, access string, noRootSquash bool, ip string) (*ExportResponse, error)
 	CreateFileSystemSnapshot(sourceFileSystemID int64, snapshotName string) (*FileSystemSnapshotResponce, error)
 
@@ -54,10 +54,7 @@
 	GetMetadataStatus(fileSystemID int64) bool
 	FileSystemHasChild(fileSystemID int64) bool
 	DeleteExportRule(fileSystemID int64, ipAddress string) (err error)
-=======
-	DeleteNodeFromExport(exportID int, access string, noRootSquash bool, ip string) (*ExportResponse, error)
 	UpdateFilesystem(fileSystemID int64, fileSystem FileSystem) (*FileSystem, error)
->>>>>>> 546135b3
 }
 
 //ClientService : struct having reference of rest client and will host methods which need rest operations
