--- conflicted
+++ resolved
@@ -151,19 +151,6 @@
 	return len(filesystems), nil
 }
 
-<<<<<<< HEAD
-func (c *ClientService) ExportFileSystem(export ExportFileSys) (*ExportResponse, error) {
-	urlPost := "api/rest/exports"
-	exportResp := ExportResponse{}
-	resp, err := c.getJSONResponse(http.MethodPost, urlPost, export, &exportResp)
-	if err != nil {
-		return nil, err
-	}
-	if reflect.DeepEqual(exportResp, ExportResponse{}) {
-		exportResp, _ = resp.(ExportResponse)
-	}
-	return &exportResp, nil
-=======
 // ExportFileSystem :
 func (c *ClientService) ExportFileSystem(export ExportFileSys) (*ExportResponse, error) {
         urlPost := "api/rest/exports"
@@ -176,7 +163,6 @@
                 exportResp, _ = resp.(ExportResponse)
         }
         return &exportResp, nil
->>>>>>> 546135b3
 }
 
 // GetExportByID :
@@ -339,7 +325,6 @@
 	return append(s[:index], s[index+1:]...)
 }
 
-<<<<<<< HEAD
 //FileSystemSnapshot file system snapshot request parameter
 type FileSystemSnapshot struct {
 	ParentID       int64  `json:"parent_id"`
@@ -503,7 +488,7 @@
 		return
 	}
 	return
-=======
+
 func (c *ClientService) UpdateFilesystem(fileSystemID int64, fileSystem FileSystem) (*FileSystem, error) {
         uri := "api/rest/filesystems/" + strconv.FormatInt(fileSystemID, 10)
         fileSystemResp := FileSystem{}
@@ -518,5 +503,4 @@
                 fileSystem, _ = resp.(FileSystem)
         }
         return &fileSystemResp, nil
->>>>>>> 546135b3
 }