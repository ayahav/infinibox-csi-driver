--- conflicted
+++ resolved
@@ -9,7 +9,6 @@
 	"strconv"
 	"strings"
 
-	timestamp "github.com/golang/protobuf/ptypes/timestamp"
 	"github.com/prometheus/common/log"
 )
 
@@ -189,15 +188,10 @@
 	if err != nil {
 		return nil, err
 	}
-<<<<<<< HEAD
 
 	if reflect.DeepEqual(exportResp, ExportResponse{}) {
 		apiresp := resp.(client.ApiResponse)
 		exportResp, _ = apiresp.Result.(ExportResponse)
-=======
-	if reflect.DeepEqual(exportResp, ExportResponse{}) {
-		exportResp, _ = resp.(ExportResponse)
->>>>>>> f8faa270
 	}
 	return &exportResp, nil
 }
@@ -364,46 +358,12 @@
 	return &eResp, nil
 }
 
-<<<<<<< HEAD
-=======
-func removeIndex(s []Permissions, index int) []Permissions {
-	return append(s[:index], s[index+1:]...)
-}
-
-//FileSystemSnapshot file system snapshot request parameter
-type FileSystemSnapshot struct {
-	ParentID       int64  `json:"parent_id"`
-	SnpashotName   string `json:"name"`
-	WriteProtected bool   `json:"write_protected"`
-}
-
-//FileSystemSnapshotResponce file system snapshot Response
-type FileSystemSnapshotResponce struct {
-	SnapshotID  int64                `json:"id"`
-	Name        string               `json:"name,omitempty"`
-	DatasetType string               `json:"dataset_type,omitempty"`
-	ParentId    int64                `json:"parent_id,omitempty"`
-	Size        int64                `json:"size,omitempty"`
-	CreatedAt   *timestamp.Timestamp `json:"created_at,omitempty"`
-}
-
->>>>>>> f8faa270
 //CreateFileSystemSnapshot method create the filesystem snapshot
 func (c *ClientService) CreateFileSystemSnapshot(snapshotParam *FileSystemSnapshot) (*FileSystemSnapshotResponce, error) {
 	log.Debugf("CreateFileSystemSnapshot  sourceFileSystemID=%s,snapshotName=%s", snapshotParam.ParentID, snapshotParam.SnapshotName)
 	path := "/api/rest/filesystems"
-<<<<<<< HEAD
 	snapShotResponse := FileSystemSnapshotResponce{}
 	resp, err := c.getJSONResponse(http.MethodPost, path, snapshotParam, &snapShotResponse)
-=======
-	fileSysSnap := FileSystemSnapshot{}
-	fileSysSnap.ParentID = sourceFileSystemID
-	fileSysSnap.SnpashotName = snapshotName
-	fileSysSnap.WriteProtected = false
-	log.Error("fileSysSnap", fileSysSnap)
-	snapShotResponce := FileSystemSnapshotResponce{}
-	resp, err := c.getJSONResponse(http.MethodPost, path, fileSysSnap, &snapShotResponce)
->>>>>>> f8faa270
 	if err != nil {
 		log.Errorf("fail to create %v", err)
 		return nil, err
@@ -564,11 +524,11 @@
 	}
 	log.Debug("Export path deleted successfully")
 
-	//2.delete metadata
-	// _, err = c.DetachMetadataFromObject(fileSystemID)
-	// if err != nil {
-	// 	log.Errorf("fail to delete metadata %v", err)
-	// }
+	//delete metadata
+	_, err = c.DetachMetadataFromObject(fileSystemID)
+	if err != nil {
+		log.Errorf("fail to delete metadata %v", err)
+	}
 
 	//3. delete file system
 	log.Infof("delete FileSystem FileSystemID %d", fileSystemID)
@@ -591,17 +551,12 @@
 	}
 
 	if fileSystem == (FileSystem{}) {
-<<<<<<< HEAD
 		apiresp := resp.(client.ApiResponse)
 		fileSystem, _ = apiresp.Result.(FileSystem)
-=======
-		fileSystem, _ = resp.(FileSystem)
->>>>>>> f8faa270
 	}
 	return &fileSystemResp, nil
 }
 
-<<<<<<< HEAD
 func (c *ClientService) RestoreFileSystemFromSnapShot(parentID, srcSnapShotID int64) (bool, error) {
 	uri := "api/rest/filesystems/" + strconv.FormatInt(parentID, 10) + "/restore?approved=true"
 	var result bool
@@ -620,19 +575,4 @@
 }
 func removeIndex(s []Permissions, index int) []Permissions {
 	return append(s[:index], s[index+1:]...)
-}
-=======
-// func (c *ClientService) RestoreFilesystem(fileSystemID, snapshotID int64) (response *bool , err error) {
-//      uri := "api/rest/filesystems/" + strconv.FormatInt(fileSystemID, 0) + "restore?approved=true"
-//      body :=
-//      response, err = c.getJSONResponse(http.MethodPut, uri, body, nil)
-//      if err != nil {
-//              log.Errorf("Error occured while updating filesystem : %s", err)
-//              return nil, err
-//      }
-//      // if fileSystem == (FileSystem{}) {
-//      //      fileSystem, _ = resp.(FileSystem)
-//      // }
-//      return &response, nil
-// }
->>>>>>> f8faa270
+}