package service

import (
	"context"
	"errors"
	"fmt"
	"infinibox-csi-driver/storage"

	"github.com/container-storage-interface/spec/lib/go/csi"
	log "github.com/sirupsen/logrus"
	"google.golang.org/grpc/codes"
	"google.golang.org/grpc/status"
)

//CreateVolume method create the volumne
func (s *service) CreateVolume(ctx context.Context, req *csi.CreateVolumeRequest) (csiResp *csi.CreateVolumeResponse, err error) {
	defer func() {
		if res := recover(); res != nil && err == nil {
<<<<<<< HEAD
			err = errors.New("Recoved from CSI CreateVolume  " + fmt.Sprint(res))
=======
			err = errors.New("Recovered from CSI CreateVolume  " + fmt.Sprint(res))
>>>>>>> ec719ba1
		}
	}()
	//TODO: validate the required parameter
	configparams := make(map[string]string)
	configparams["nodeid"] = s.nodeID
	configparams["nodeIPAddress"] = s.nodeIPAddress
	storageprotocol := req.GetParameters()["storage_protocol"]

	log.Infof("In CreateVolume method nodeid: %s, nodeIPAddress: %s, storageprotocols %s", s.nodeID, s.nodeIPAddress, storageprotocol)
	if storageprotocol == "" {
		return &csi.CreateVolumeResponse{}, status.Error(codes.Internal, "storage protocol is not found, 'storage_protocol' is required field")
	}
	storageController, err := storage.NewStorageController(storageprotocol, configparams, req.GetSecrets())
	if err != nil || storageController == nil {
		log.Errorf("In CreateVolume method : %v", err)
		err = errors.New("fail to initialise storage controller while create volume " + storageprotocol)
		return
<<<<<<< HEAD
	}
	csiResp, err = storageController.CreateVolume(ctx, req)
	log.Infof("CreateVolume return  %v", err)
	if err != nil {
		err = errors.New("fail to create volume of storage protocol " + storageprotocol)
		return
	}
=======
	}
	csiResp, err = storageController.CreateVolume(ctx, req)
	log.Infof("CreateVolume return  %v", err)
	if err != nil {
		err = errors.New("fail to create volume of storage protocol " + storageprotocol)
		return
	}
>>>>>>> ec719ba1
	if csiResp != nil && csiResp.Volume != nil && csiResp.Volume.VolumeId != "" {
		csiResp.Volume.VolumeId = csiResp.Volume.VolumeId + "$$" + storageprotocol
		log.Infof("CreateVolume updated volumeId %s", csiResp.Volume.VolumeId)
		return
	}
	err = errors.New("CreateVolume error: failed to create volume")
	return
}

func (s *service) createVolumeFromSnapshot(req *csi.CreateVolumeRequest,
	snapshotSource *csi.VolumeContentSource_SnapshotSource,
	name string, sizeInKbytes int64, storagePool string) (*csi.CreateVolumeResponse, error) {
	return &csi.CreateVolumeResponse{}, nil
}

//DeleteVolume method delete the volumne
func (s *service) DeleteVolume(ctx context.Context, req *csi.DeleteVolumeRequest) (deleteResponce *csi.DeleteVolumeResponse, err error) {

	defer func() {
		if res := recover(); res != nil && err == nil {
<<<<<<< HEAD
			err = errors.New("Recoved from CSI DeleteVolume  " + fmt.Sprint(res))
=======
			err = errors.New("Recovered from CSI DeleteVolume  " + fmt.Sprint(res))
>>>>>>> ec719ba1
		}
	}()

	voltype := req.GetVolumeId()
	log.Infof("DeleteVolume method called with volume name", voltype)
	volproto, err := s.validateStorageType(req.GetVolumeId())
	if err != nil {
		log.Errorf("fail to validate storage type %v", err)
		return
	}
	config := make(map[string]string)
	config["nodeid"] = s.nodeID
	storageController, err := storage.NewStorageController(volproto.StorageType, config, req.GetSecrets())
	if err != nil || storageController == nil {
		err = errors.New("fail to initialise storage controller while delete volume " + volproto.StorageType)
		return
	}
	req.VolumeId = volproto.VolumeID
	deleteResponce, err = storageController.DeleteVolume(ctx, req)
	if err != nil {
		log.Errorf("fail to delete volume %v", err)
		err = errors.New("fail to delete volume of type " + volproto.StorageType)
		return
	}
	req.VolumeId = voltype
	return
}

//ControllerPublishVolume method
func (s *service) ControllerPublishVolume(ctx context.Context, req *csi.ControllerPublishVolumeRequest) (controlePublishResponce *csi.ControllerPublishVolumeResponse, err error) {

	defer func() {
		if res := recover(); res != nil && err == nil {
<<<<<<< HEAD
			err = errors.New("Recoved from CSI ControllerPublishVolume  " + fmt.Sprint(res))
=======
			err = errors.New("Recovered from CSI ControllerPublishVolume  " + fmt.Sprint(res))
>>>>>>> ec719ba1
		}
	}()

	volproto, err := s.validateStorageType(req.GetVolumeId())
	if err != nil {
		log.Errorf("fail to validate StorageType Publish Volume %v", err)
		err = errors.New("fail to validate StorageType")
		return
	}
	config := make(map[string]string)
	config["nodeid"] = s.nodeID
	config["nodeIPAddress"] = req.GetNodeId()

	storageController, err := storage.NewStorageController(volproto.StorageType, config, req.GetSecrets())
	if err != nil || storageController == nil {
		err = errors.New("fail to initialise storage controller while ControllerPublishVolume " + volproto.StorageType)
		return
	}
	controlePublishResponce, err = storageController.ControllerPublishVolume(ctx, req)
	if err != nil {
		log.Errorf("ControllerPublishVolume %v", err)
	}
	return
}

//ControllerUnpublishVolume method
func (s *service) ControllerUnpublishVolume(ctx context.Context, req *csi.ControllerUnpublishVolumeRequest) (controleUnPublishResponce *csi.ControllerUnpublishVolumeResponse, err error) {

	defer func() {
		if res := recover(); res != nil && err == nil {
<<<<<<< HEAD
			err = errors.New("Recoved from CSI ControllerUnpublishVolume  " + fmt.Sprint(res))
=======
			err = errors.New("Recovered from CSI ControllerUnpublishVolume  " + fmt.Sprint(res))
>>>>>>> ec719ba1
		}
	}()

	volproto, err := s.validateStorageType(req.GetVolumeId())
	if err != nil {
		log.Errorf("fail to validate StorageType while Unpublish Volume %v", err)
		err = errors.New("fail to validate StorageType while Unpublish Volume")
		return
	}
	config := make(map[string]string)
	config["nodeid"] = s.nodeID
	config["nodeIPAddress"] = req.GetNodeId()
	storageController, err := storage.NewStorageController(volproto.StorageType, config, req.GetSecrets())
	if err != nil || storageController == nil {
		err = errors.New("fail to initialise storage controller while ControllerUnpublishVolume " + volproto.StorageType)
		return
	}
	controleUnPublishResponce, err = storageController.ControllerUnpublishVolume(ctx, req)
	if err != nil {
		log.Errorf("ControllerUnpublishVolume %v", err)
	}
	return
}

func (s *service) ValidateVolumeCapabilities(ctx context.Context, req *csi.ValidateVolumeCapabilitiesRequest) (*csi.ValidateVolumeCapabilitiesResponse, error) {
	return &csi.ValidateVolumeCapabilitiesResponse{}, nil
}

func (s *service) ListVolumes(ctx context.Context, req *csi.ListVolumesRequest) (*csi.ListVolumesResponse, error) {
	return &csi.ListVolumesResponse{}, status.Error(codes.Unimplemented, "")
}

func (s *service) ListSnapshots(ctx context.Context, req *csi.ListSnapshotsRequest) (*csi.ListSnapshotsResponse, error) {
	return &csi.ListSnapshotsResponse{}, status.Error(codes.Unimplemented, "")
}
func (s *service) GetCapacity(ctx context.Context, req *csi.GetCapacityRequest) (*csi.GetCapacityResponse, error) {
	return &csi.GetCapacityResponse{}, status.Error(codes.Unimplemented, "")
}

func (s *service) ControllerGetCapabilities(ctx context.Context, req *csi.ControllerGetCapabilitiesRequest) (*csi.ControllerGetCapabilitiesResponse, error) {
	return &csi.ControllerGetCapabilitiesResponse{
		Capabilities: []*csi.ControllerServiceCapability{
			&csi.ControllerServiceCapability{
				Type: &csi.ControllerServiceCapability_Rpc{
					Rpc: &csi.ControllerServiceCapability_RPC{
						Type: csi.ControllerServiceCapability_RPC_CREATE_DELETE_VOLUME,
					},
				},
			},
			&csi.ControllerServiceCapability{
				Type: &csi.ControllerServiceCapability_Rpc{
					Rpc: &csi.ControllerServiceCapability_RPC{
						Type: csi.ControllerServiceCapability_RPC_LIST_VOLUMES,
					},
				},
			},
			&csi.ControllerServiceCapability{
				Type: &csi.ControllerServiceCapability_Rpc{
					Rpc: &csi.ControllerServiceCapability_RPC{
						Type: csi.ControllerServiceCapability_RPC_GET_CAPACITY,
					},
				},
			},
			&csi.ControllerServiceCapability{
				Type: &csi.ControllerServiceCapability_Rpc{
					Rpc: &csi.ControllerServiceCapability_RPC{
						Type: csi.ControllerServiceCapability_RPC_CREATE_DELETE_SNAPSHOT,
					},
				},
			},
			&csi.ControllerServiceCapability{
				Type: &csi.ControllerServiceCapability_Rpc{
					Rpc: &csi.ControllerServiceCapability_RPC{
						Type: csi.ControllerServiceCapability_RPC_PUBLISH_UNPUBLISH_VOLUME,
					},
				},
			},
			&csi.ControllerServiceCapability{
				Type: &csi.ControllerServiceCapability_Rpc{
					Rpc: &csi.ControllerServiceCapability_RPC{
						Type: csi.ControllerServiceCapability_RPC_CLONE_VOLUME,
					},
				},
			},
			&csi.ControllerServiceCapability{
				Type: &csi.ControllerServiceCapability_Rpc{
					Rpc: &csi.ControllerServiceCapability_RPC{
						Type: csi.ControllerServiceCapability_RPC_LIST_SNAPSHOTS,
					},
				},
			},
			&csi.ControllerServiceCapability{
				Type: &csi.ControllerServiceCapability_Rpc{
					Rpc: &csi.ControllerServiceCapability_RPC{
						Type: csi.ControllerServiceCapability_RPC_EXPAND_VOLUME,
					},
				},
			},
		},
	}, nil
}

<<<<<<< HEAD
func (s *service) CreateSnapshot(ctx context.Context, req *csi.CreateSnapshotRequest) (*csi.CreateSnapshotResponse, error) {
	log.Infof("------------IN Create Snapshot req.GetSourceVolumeId() %v", req.GetSourceVolumeId())
	log.Infof("------------IN Create Snapshot ctx %v", ctx)
	volproto, err := s.validateStorageType(req.GetSourceVolumeId())
	if err != nil {
		log.Errorf("fail to validate storage type %v", err)
		return &csi.CreateSnapshotResponse{}, status.Error(codes.Internal, err.Error())
=======
func (s *service) CreateSnapshot(ctx context.Context, req *csi.CreateSnapshotRequest) (createSnapshot *csi.CreateSnapshotResponse, err error) {
	defer func() {
		if res := recover(); res != nil && err == nil {
			err = errors.New("Recovered from CSI CreateSnapshot  " + fmt.Sprint(res))
		}
	}()

	log.Infof("Create Snapshot called with volume Id", req.GetSourceVolumeId())
	volproto, err := s.validateStorageType(req.GetSourceVolumeId())
	if err != nil {
		log.Errorf("fail to validate storage type %v", err)
		return
>>>>>>> ec719ba1
	}
	config := make(map[string]string)
	config["nodeid"] = s.nodeID
	config["nodeIPAddress"] = s.nodeIPAddress

<<<<<<< HEAD
	log.Infof("------------IN config ctx %v", config)
=======
>>>>>>> ec719ba1
	storageController, err := storage.NewStorageController(volproto.StorageType, config, req.GetSecrets())
	if err != nil {
		log.Error("Error Occured: ", err)
		return
	}
	if storageController != nil {
		createSnapshot, err = storageController.CreateSnapshot(ctx, req)
		return createSnapshot, err
	}
	return
}

<<<<<<< HEAD
func (s *service) DeleteSnapshot(ctx context.Context, req *csi.DeleteSnapshotRequest) (*csi.DeleteSnapshotResponse, error) {
	log.Debug("---------------------------Here call in Delete snapshot---------------------------")
	log.Debug("-------------------------------------------------------------------------------------")
	log.Debug("---------------------------------------------------------------------------------")
	log.Infof("------------IN Delete Snapshot req.GetSourceVolumeId() %v", req.GetSnapshotId())
	log.Infof("------------IN Delete Snapshot ctx %v", ctx)
	volproto, err := s.validateStorageType(req.GetSnapshotId())
	if err != nil {
		log.Errorf("fail to validate storage type %v", err)
		return &csi.DeleteSnapshotResponse{}, status.Error(codes.Internal, err.Error())
	}
=======
func (s *service) DeleteSnapshot(ctx context.Context, req *csi.DeleteSnapshotRequest) (deleteSnapshot *csi.DeleteSnapshotResponse, err error) {
	defer func() {
		if res := recover(); res != nil && err == nil {
			err = errors.New("Recovered from CSI DeleteSnapshot  " + fmt.Sprint(res))
		}
	}()

	log.Infof("Delete Snapshot called with snapshot Id", req.GetSnapshotId())
	volproto, err := s.validateStorageType(req.GetSnapshotId())
	if err != nil {
		log.Errorf("fail to validate storage type %v", err)
		return
	}

>>>>>>> ec719ba1
	config := make(map[string]string)
	config["nodeid"] = s.nodeID
	config["nodeIPAddress"] = s.nodeIPAddress

<<<<<<< HEAD
	log.Infof("------------IN config ctx %v", config)
=======
>>>>>>> ec719ba1
	storageController, err := storage.NewStorageController(volproto.StorageType, config, req.GetSecrets())
	if err != nil {
		log.Error("Error Occured: ", err)
		return
	}
	if storageController != nil {
		deleteSnapshot, err := storageController.DeleteSnapshot(ctx, req)
		return deleteSnapshot, err
	}
	return
}

<<<<<<< HEAD
func (s *service) ControllerExpandVolume(ctx context.Context, req *csi.ControllerExpandVolumeRequest) (*csi.ControllerExpandVolumeResponse, error) {
	log.Info("call karoty")
	configparams := make(map[string]string)
	configparams["nodeid"] = s.nodeID
	configparams["nodeIPAddress"] = s.nodeIPAddress
	log.Infof("Main ExpandVolume nodeid, nodeIPAddress %s %s", s.nodeID, s.nodeIPAddress)
	log.Infof("Main ExpandVolume req.GetVolumeId() %s", req.GetVolumeId())

	volproto, err := s.validateStorageType(req.GetVolumeId())
	if err != nil {
		return &csi.ControllerExpandVolumeResponse{}, status.Error(codes.Internal, err.Error())
	}
	storageController, err := storage.NewStorageController(volproto.StorageType, configparams, req.GetSecrets())
=======
func (s *service) ControllerExpandVolume(ctx context.Context, req *csi.ControllerExpandVolumeRequest) (expandVolume *csi.ControllerExpandVolumeResponse, err error) {
	defer func() {
		if res := recover(); res != nil && err == nil {
			err = errors.New("Recovered from CSI DeleteSnapshot  " + fmt.Sprint(res))
		}
	}()

	configparams := make(map[string]string)
	configparams["nodeid"] = s.nodeID
	configparams["nodeIPAddress"] = s.nodeIPAddress

	volproto, err := s.validateStorageType(req.GetVolumeId())
	if err != nil {
		return
	}

	storageController, err := storage.NewStorageController(volproto.StorageType, configparams, req.GetSecrets())
	if err != nil {
		log.Error("Error Occured: ", err)
		return
	}
>>>>>>> ec719ba1
	if storageController != nil {
		expandVolume, err = storageController.ControllerExpandVolume(ctx, req)
		return expandVolume, err
	}
<<<<<<< HEAD
	log.Error("UpdateVolume Error Occured: ", err)
	return &csi.ControllerExpandVolumeResponse{}, status.Error(codes.Internal, err.Error())
=======
	return
>>>>>>> ec719ba1
}<|MERGE_RESOLUTION|>--- conflicted
+++ resolved
@@ -16,11 +16,7 @@
 func (s *service) CreateVolume(ctx context.Context, req *csi.CreateVolumeRequest) (csiResp *csi.CreateVolumeResponse, err error) {
 	defer func() {
 		if res := recover(); res != nil && err == nil {
-<<<<<<< HEAD
-			err = errors.New("Recoved from CSI CreateVolume  " + fmt.Sprint(res))
-=======
 			err = errors.New("Recovered from CSI CreateVolume  " + fmt.Sprint(res))
->>>>>>> ec719ba1
 		}
 	}()
 	//TODO: validate the required parameter
@@ -38,7 +34,6 @@
 		log.Errorf("In CreateVolume method : %v", err)
 		err = errors.New("fail to initialise storage controller while create volume " + storageprotocol)
 		return
-<<<<<<< HEAD
 	}
 	csiResp, err = storageController.CreateVolume(ctx, req)
 	log.Infof("CreateVolume return  %v", err)
@@ -46,15 +41,6 @@
 		err = errors.New("fail to create volume of storage protocol " + storageprotocol)
 		return
 	}
-=======
-	}
-	csiResp, err = storageController.CreateVolume(ctx, req)
-	log.Infof("CreateVolume return  %v", err)
-	if err != nil {
-		err = errors.New("fail to create volume of storage protocol " + storageprotocol)
-		return
-	}
->>>>>>> ec719ba1
 	if csiResp != nil && csiResp.Volume != nil && csiResp.Volume.VolumeId != "" {
 		csiResp.Volume.VolumeId = csiResp.Volume.VolumeId + "$$" + storageprotocol
 		log.Infof("CreateVolume updated volumeId %s", csiResp.Volume.VolumeId)
@@ -75,11 +61,7 @@
 
 	defer func() {
 		if res := recover(); res != nil && err == nil {
-<<<<<<< HEAD
-			err = errors.New("Recoved from CSI DeleteVolume  " + fmt.Sprint(res))
-=======
 			err = errors.New("Recovered from CSI DeleteVolume  " + fmt.Sprint(res))
->>>>>>> ec719ba1
 		}
 	}()
 
@@ -113,11 +95,7 @@
 
 	defer func() {
 		if res := recover(); res != nil && err == nil {
-<<<<<<< HEAD
-			err = errors.New("Recoved from CSI ControllerPublishVolume  " + fmt.Sprint(res))
-=======
 			err = errors.New("Recovered from CSI ControllerPublishVolume  " + fmt.Sprint(res))
->>>>>>> ec719ba1
 		}
 	}()
 
@@ -148,11 +126,7 @@
 
 	defer func() {
 		if res := recover(); res != nil && err == nil {
-<<<<<<< HEAD
-			err = errors.New("Recoved from CSI ControllerUnpublishVolume  " + fmt.Sprint(res))
-=======
 			err = errors.New("Recovered from CSI ControllerUnpublishVolume  " + fmt.Sprint(res))
->>>>>>> ec719ba1
 		}
 	}()
 
@@ -255,15 +229,6 @@
 	}, nil
 }
 
-<<<<<<< HEAD
-func (s *service) CreateSnapshot(ctx context.Context, req *csi.CreateSnapshotRequest) (*csi.CreateSnapshotResponse, error) {
-	log.Infof("------------IN Create Snapshot req.GetSourceVolumeId() %v", req.GetSourceVolumeId())
-	log.Infof("------------IN Create Snapshot ctx %v", ctx)
-	volproto, err := s.validateStorageType(req.GetSourceVolumeId())
-	if err != nil {
-		log.Errorf("fail to validate storage type %v", err)
-		return &csi.CreateSnapshotResponse{}, status.Error(codes.Internal, err.Error())
-=======
 func (s *service) CreateSnapshot(ctx context.Context, req *csi.CreateSnapshotRequest) (createSnapshot *csi.CreateSnapshotResponse, err error) {
 	defer func() {
 		if res := recover(); res != nil && err == nil {
@@ -276,16 +241,11 @@
 	if err != nil {
 		log.Errorf("fail to validate storage type %v", err)
 		return
->>>>>>> ec719ba1
 	}
 	config := make(map[string]string)
 	config["nodeid"] = s.nodeID
 	config["nodeIPAddress"] = s.nodeIPAddress
 
-<<<<<<< HEAD
-	log.Infof("------------IN config ctx %v", config)
-=======
->>>>>>> ec719ba1
 	storageController, err := storage.NewStorageController(volproto.StorageType, config, req.GetSecrets())
 	if err != nil {
 		log.Error("Error Occured: ", err)
@@ -298,19 +258,6 @@
 	return
 }
 
-<<<<<<< HEAD
-func (s *service) DeleteSnapshot(ctx context.Context, req *csi.DeleteSnapshotRequest) (*csi.DeleteSnapshotResponse, error) {
-	log.Debug("---------------------------Here call in Delete snapshot---------------------------")
-	log.Debug("-------------------------------------------------------------------------------------")
-	log.Debug("---------------------------------------------------------------------------------")
-	log.Infof("------------IN Delete Snapshot req.GetSourceVolumeId() %v", req.GetSnapshotId())
-	log.Infof("------------IN Delete Snapshot ctx %v", ctx)
-	volproto, err := s.validateStorageType(req.GetSnapshotId())
-	if err != nil {
-		log.Errorf("fail to validate storage type %v", err)
-		return &csi.DeleteSnapshotResponse{}, status.Error(codes.Internal, err.Error())
-	}
-=======
 func (s *service) DeleteSnapshot(ctx context.Context, req *csi.DeleteSnapshotRequest) (deleteSnapshot *csi.DeleteSnapshotResponse, err error) {
 	defer func() {
 		if res := recover(); res != nil && err == nil {
@@ -325,15 +272,10 @@
 		return
 	}
 
->>>>>>> ec719ba1
 	config := make(map[string]string)
 	config["nodeid"] = s.nodeID
 	config["nodeIPAddress"] = s.nodeIPAddress
 
-<<<<<<< HEAD
-	log.Infof("------------IN config ctx %v", config)
-=======
->>>>>>> ec719ba1
 	storageController, err := storage.NewStorageController(volproto.StorageType, config, req.GetSecrets())
 	if err != nil {
 		log.Error("Error Occured: ", err)
@@ -346,51 +288,30 @@
 	return
 }
 
-<<<<<<< HEAD
-func (s *service) ControllerExpandVolume(ctx context.Context, req *csi.ControllerExpandVolumeRequest) (*csi.ControllerExpandVolumeResponse, error) {
-	log.Info("call karoty")
+func (s *service) ControllerExpandVolume(ctx context.Context, req *csi.ControllerExpandVolumeRequest) (expandVolume *csi.ControllerExpandVolumeResponse, err error) {
+	defer func() {
+		if res := recover(); res != nil && err == nil {
+			err = errors.New("Recovered from CSI DeleteSnapshot  " + fmt.Sprint(res))
+		}
+	}()
+
 	configparams := make(map[string]string)
 	configparams["nodeid"] = s.nodeID
 	configparams["nodeIPAddress"] = s.nodeIPAddress
-	log.Infof("Main ExpandVolume nodeid, nodeIPAddress %s %s", s.nodeID, s.nodeIPAddress)
-	log.Infof("Main ExpandVolume req.GetVolumeId() %s", req.GetVolumeId())
 
 	volproto, err := s.validateStorageType(req.GetVolumeId())
 	if err != nil {
-		return &csi.ControllerExpandVolumeResponse{}, status.Error(codes.Internal, err.Error())
-	}
+		return
+	}
+
 	storageController, err := storage.NewStorageController(volproto.StorageType, configparams, req.GetSecrets())
-=======
-func (s *service) ControllerExpandVolume(ctx context.Context, req *csi.ControllerExpandVolumeRequest) (expandVolume *csi.ControllerExpandVolumeResponse, err error) {
-	defer func() {
-		if res := recover(); res != nil && err == nil {
-			err = errors.New("Recovered from CSI DeleteSnapshot  " + fmt.Sprint(res))
-		}
-	}()
-
-	configparams := make(map[string]string)
-	configparams["nodeid"] = s.nodeID
-	configparams["nodeIPAddress"] = s.nodeIPAddress
-
-	volproto, err := s.validateStorageType(req.GetVolumeId())
-	if err != nil {
-		return
-	}
-
-	storageController, err := storage.NewStorageController(volproto.StorageType, configparams, req.GetSecrets())
 	if err != nil {
 		log.Error("Error Occured: ", err)
 		return
 	}
->>>>>>> ec719ba1
 	if storageController != nil {
 		expandVolume, err = storageController.ControllerExpandVolume(ctx, req)
 		return expandVolume, err
 	}
-<<<<<<< HEAD
-	log.Error("UpdateVolume Error Occured: ", err)
-	return &csi.ControllerExpandVolumeResponse{}, status.Error(codes.Internal, err.Error())
-=======
-	return
->>>>>>> ec719ba1
+	return
 }