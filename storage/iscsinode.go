--- conflicted
+++ resolved
@@ -490,7 +490,6 @@
 }
 
 func getInitiatorName() string {
-<<<<<<< HEAD
 	var err error
 	defer func() {
 		if res := recover(); res != nil && err == nil {
@@ -503,17 +502,8 @@
 		fmt.Sprintf("Failed to execute command: %s", cmd)
 	}
 	initiatorName := string(out)
-
-=======
-	cmd := "cat /etc/iscsi/initiatorname.iscsi | grep InitiatorName="
-	out, err := exec.Command("bash", "-c", cmd).Output()
-	if err != nil {
-		log.Errorf("Failed to execute command: %s", cmd)
-	}
-	initiatorName := string(out)
 	initiatorName = strings.TrimSuffix(initiatorName, "\n")
 	log.Info("host initiator name %s ", initiatorName)
->>>>>>> 239b5e4a
 	arr := strings.Split(initiatorName, "=")
 	return arr[1]
 }
