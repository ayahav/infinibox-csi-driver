package storage

import (
	"context"
	"errors"
	"fmt"
	"infinibox-csi-driver/api"
	"infinibox-csi-driver/helper"
	"math/rand"
	"strconv"
	"strings"
	"time"

	"github.com/container-storage-interface/spec/lib/go/csi"
	"github.com/golang/protobuf/ptypes"
	csictx "github.com/rexray/gocsi/context"
	log "github.com/sirupsen/logrus"
	"k8s.io/kubernetes/pkg/util/mount"
)

const (
<<<<<<< HEAD
	Name                   = "infinibox-csi-driver"
	bytesInKiB             = 1024
	KeyThickProvisioning   = "thickprovisioning"
	thinProvisioned        = "Thin"
	thickProvisioned       = "Thick"
=======
	bytesInKiB             = 1024
>>>>>>> 85d229c7
	KeyVolumeProvisionType = "provision_type"
)

var (
<<<<<<< HEAD
	NodeName string = ""
=======
	NodeName      string = ""
	BlockMountDir string = ""
>>>>>>> 85d229c7
)

type storageoperations interface {
	csi.ControllerServer
	csi.NodeServer
}

type fcstorage struct {
	cs commonservice
}
type iscsistorage struct {
	cs commonservice
}
type treeqstorage struct {
	csi.ControllerServer
	csi.NodeServer
	filesysService *FilesystemService
	osHelper       helper.OsHelper
	mounter        mount.Interface
}
type nfsstorage struct {
	uniqueID  int64
	configmap map[string]string
	pVName    string
	capacity  int64

	////
	fileSystemID int64
	exportpath   string
	exportID     int64
	exportBlock  string
	ipAddress    string
	cs           commonservice
	mounter      mount.Interface
}

type commonservice struct {
	api               api.Client
	storagePoolIdName map[int64]string
	nodeName          string
	nodeIPAddress     string
}

//NewStorageController : To return specific implementation of storage
func NewStorageController(storageProtocol string, configparams ...map[string]string) (storageoperations, error) {
	comnserv, err := buildCommonService(configparams[0], configparams[1])
	if err == nil {
		storageProtocol = strings.TrimSpace(storageProtocol)
		if storageProtocol == "fc" {
			return &fcstorage{cs: comnserv}, nil
		} else if storageProtocol == "iscsi" {
			return &iscsistorage{cs: comnserv}, nil
		} else if storageProtocol == "nfs" {
			return &nfsstorage{cs: comnserv, mounter: mount.New("")}, nil
		} else if storageProtocol == "nfs_treeq" {
			return &treeqstorage{filesysService: getFilesystemService(storageProtocol, comnserv), osHelper: helper.Service{}}, nil
		}
		return nil, errors.New("Error: Invalid storage protocol -" + storageProtocol)
	}
	return nil, err
}

//NewStorageNode : To return specific implementation of storage
func NewStorageNode(storageProtocol string, configparams ...map[string]string) (storageoperations, error) {
	comnserv, err := buildCommonService(nil, nil)
	if err == nil {
		storageProtocol = strings.TrimSpace(storageProtocol)
		if storageProtocol == "fc" {
			return &fcstorage{cs: comnserv}, nil
		} else if storageProtocol == "iscsi" {
			return &iscsistorage{cs: comnserv}, nil
		} else if storageProtocol == "nfs" {
			return &nfsstorage{cs: comnserv, mounter: mount.New("")}, nil
		} else if storageProtocol == "nfs_treeq" {
			return &treeqstorage{filesysService: getFilesystemService(storageProtocol, comnserv), mounter: mount.New(""), osHelper: helper.Service{}}, nil
		}
		return nil, errors.New("Error: Invalid storage protocol -" + storageProtocol)
	}
	return nil, err
}

func buildCommonService(config map[string]string, secretMap map[string]string) (commonservice, error) {
	commonserv := commonservice{}
	if config != nil {
		if secretMap == nil || len(secretMap) < 3 {
			log.Error("Api client cannot be initialized without proper secrets")
			return commonserv, errors.New("secrets are missing or not valid")
		}
		commonserv = commonservice{
			api: &api.ClientService{
				SecretsMap: secretMap,
			},
		}
		err := commonserv.verifyApiClient()
		if err != nil {
			log.Error("API client not initialized.", err)
			return commonserv, err
		}
		commonserv.nodeName = NodeName
		commonserv.nodeIPAddress = config["nodeIPAddress"]
	}
	log.Infoln("buildCommonService commonservice configuration done.")
	return commonserv, nil
}

func (cs *commonservice) verifyApiClient() error {
	log.Info("verifying api client")
	c, err := cs.api.NewClient()
	if err != nil {
		log.Info("api client is not working.")
		return errors.New("failed to create rest client")
	}
	cs.api = c
	log.Info("api client is verified.")
	return nil
}
func (cs *commonservice) getIscsiInitiatorName() string {
	if ep, ok := csictx.LookupEnv(context.Background(), "ISCSI_INITIATOR_NAME"); ok {
		return ep
	}
	return ""
}
<<<<<<< HEAD
func (cs *commonservice) getVolumeByID(id int) (*api.Volume, error) {

	// The `GetVolume` API returns a slice of volumes, but when only passing
	// in a volume ID, the response will be just the one volume
	vols, err := cs.api.GetVolume(id)
	if err != nil {
		return nil, err
	}
	return vols, nil
}
=======
>>>>>>> 85d229c7

func (cs *commonservice) mapVolumeTohost(volumeID int) (luninfo api.LunInfo, err error) {
	host, err := cs.api.GetHostByName(cs.nodeName)
	if err != nil {
		return luninfo, err
	}
	luninfo, err = cs.api.MapVolumeToHost(host.ID, volumeID)
	if err != nil {
		return luninfo, err
	}
	return luninfo, nil
}

func (cs *commonservice) unMapVolumeFromhost(volumeID int) (err error) {
	host, err := cs.api.GetHostByName(cs.nodeName)
	if err != nil {
		return err
	}
	err = cs.api.UnMapVolumeFromHost(host.ID, volumeID)
	if err != nil {
		return err
	}
	return nil
}

<<<<<<< HEAD
func (cs *commonservice) deleteVolume(volumeID int) (err error) {
	err = cs.api.DeleteVolume(volumeID)
	if err != nil {
		return err
	}
	return nil
}

func (cs *commonservice) getCSIVolume(vol *api.Volume, req *csi.CreateVolumeRequest) *csi.Volume {
=======
func (cs *commonservice) getCSIVolume(vol *api.Volume) *csi.Volume {
>>>>>>> 85d229c7
	log.Infof("getCSIVolume called with vol %v", vol)
	storagePoolName := vol.PoolName
	log.Infof("getCSIVolume storagePoolName is %s", vol.PoolName)
	if storagePoolName == "" {
		storagePoolName = cs.getStoragePoolNameFromID(vol.PoolId)
	}
	// Make the additional volume attributes
	attributes := map[string]string{
		"ID":              strconv.Itoa(vol.ID),
		"Name":            vol.Name,
		"StoragePoolID":   strconv.FormatInt(vol.PoolId, 10),
		"StoragePoolName": storagePoolName,
		"CreationTime":    time.Unix(int64(vol.CreatedAt), 0).String(),
	}
	vi := &csi.Volume{
		VolumeId:      strconv.Itoa(vol.ID),
		CapacityBytes: vol.Size,
		VolumeContext: attributes,
		ContentSource: req.GetVolumeContentSource(),
	}
	return vi
}

func (cs *commonservice) getCSIFsVolume(fsys *api.FileSystem) *csi.Volume {
	log.Infof("getCSIFsVolume called with fsys %v", fsys)
	storagePoolName := fsys.PoolName
	log.Infof("getCSIFsVolume storagePoolName is %s", fsys.PoolName)
	if storagePoolName == "" {
		storagePoolName = cs.getStoragePoolNameFromID(fsys.PoolID)
	}

	// Make the additional volume attributes
	attributes := map[string]string{
		"ID":              strconv.FormatInt(fsys.ID, 10),
		"Name":            fsys.Name,
		"StoragePoolID":   strconv.FormatInt(fsys.PoolID, 10),
		"StoragePoolName": storagePoolName,
		"CreationTime":    time.Unix(int64(fsys.CreatedAt), 0).String(),
	}

	vi := &csi.Volume{
		VolumeId:      strconv.FormatInt(fsys.ID, 10),
		CapacityBytes: fsys.Size,
		VolumeContext: attributes,
	}
	return vi
}

// Convert an SIO Volume into a CSI Snapshot object suitable for return.
func (cs *commonservice) getCSISnapshot(vol *api.Volume) *csi.Snapshot {
	snapshot := &csi.Snapshot{
		SizeBytes:      int64(vol.Size) * bytesInKiB,
		SnapshotId:     strconv.Itoa(vol.ID),
		SourceVolumeId: strconv.Itoa(vol.ParentId),
	}
	// Convert array timestamp to CSI timestamp and add
	csiTimestamp, err := ptypes.TimestampProto(time.Unix(int64(vol.CreatedAt), 0))
	if err != nil {
		fmt.Printf("Could not convert time %v to ptypes.Timestamp %v\n", vol.CreatedAt, csiTimestamp)
	}
	if csiTimestamp != nil {
		snapshot.CreationTime = csiTimestamp
	}
	return snapshot
}

func (cs *commonservice) getStoragePoolNameFromID(id int64) string {
	log.Infof("getStoragePoolNameFromID called with storagepoolid %d", id)
	storagePoolName := cs.storagePoolIdName[id]
	if storagePoolName == "" {
		pool, err := cs.api.FindStoragePool(id, "")
		if err == nil {
			storagePoolName = pool.Name
			cs.storagePoolIdName[id] = pool.Name
		} else {
			log.Errorf("Could not found StoragePool: %d", id)
		}
	}
	return storagePoolName
}

//AddExportRule add export rule
func (cs *commonservice) AddExportRule(exportID, exportBlock, access, clientIPAdd string) (err error) {
	if exportID == "" || exportBlock == "" || clientIPAdd == "" {
		log.Errorf("invalid parameters")
		return errors.New("fail to add export rule")
	}
	expID, _ := strconv.Atoi(exportID)
	_, err = cs.api.AddNodeInExport(expID, access, false, clientIPAdd)
	if err != nil {
		log.Errorf("fail to add export rule %v", err)
		return
	}
	return nil
}

func (cs *commonservice) getNetworkSpaceIP(networkSpace string) (string, error) {

	// var networkSpace string
	//networkSpace = strings.Trim(strings.Split(config["nfs_networkspace"], ",")[0], " ")

	nspace, err := cs.api.GetNetworkSpaceByName(networkSpace)
	if err != nil {
		return "", err
	}
	if len(nspace.Portals) == 0 {
		return "", errors.New("Ip address not found")
	}
	index := getRandomIndex(len(nspace.Portals))
	return nspace.Portals[index].IpAdress, nil
}

func getRandomIndex(max int) int {
	rand.Seed(time.Now().UnixNano())
	min := 0
	index := rand.Intn(max-min) + min
	return index
}<|MERGE_RESOLUTION|>--- conflicted
+++ resolved
@@ -19,25 +19,16 @@
 )
 
 const (
-<<<<<<< HEAD
 	Name                   = "infinibox-csi-driver"
 	bytesInKiB             = 1024
 	KeyThickProvisioning   = "thickprovisioning"
 	thinProvisioned        = "Thin"
 	thickProvisioned       = "Thick"
-=======
-	bytesInKiB             = 1024
->>>>>>> 85d229c7
 	KeyVolumeProvisionType = "provision_type"
 )
 
 var (
-<<<<<<< HEAD
 	NodeName string = ""
-=======
-	NodeName      string = ""
-	BlockMountDir string = ""
->>>>>>> 85d229c7
 )
 
 type storageoperations interface {
@@ -160,7 +151,6 @@
 	}
 	return ""
 }
-<<<<<<< HEAD
 func (cs *commonservice) getVolumeByID(id int) (*api.Volume, error) {
 
 	// The `GetVolume` API returns a slice of volumes, but when only passing
@@ -171,8 +161,6 @@
 	}
 	return vols, nil
 }
-=======
->>>>>>> 85d229c7
 
 func (cs *commonservice) mapVolumeTohost(volumeID int) (luninfo api.LunInfo, err error) {
 	host, err := cs.api.GetHostByName(cs.nodeName)
@@ -198,7 +186,6 @@
 	return nil
 }
 
-<<<<<<< HEAD
 func (cs *commonservice) deleteVolume(volumeID int) (err error) {
 	err = cs.api.DeleteVolume(volumeID)
 	if err != nil {
@@ -207,13 +194,10 @@
 	return nil
 }
 
-func (cs *commonservice) getCSIVolume(vol *api.Volume, req *csi.CreateVolumeRequest) *csi.Volume {
-=======
-func (cs *commonservice) getCSIVolume(vol *api.Volume) *csi.Volume {
->>>>>>> 85d229c7
-	log.Infof("getCSIVolume called with vol %v", vol)
+func (cs *commonservice) getCSIResponse(vol *api.Volume, req *csi.CreateVolumeRequest) *csi.Volume {
+	log.Infof("getCSIResponse called with vol %v", vol)
 	storagePoolName := vol.PoolName
-	log.Infof("getCSIVolume storagePoolName is %s", vol.PoolName)
+	log.Infof("getCSIResponse storagePoolName is %s", vol.PoolName)
 	if storagePoolName == "" {
 		storagePoolName = cs.getStoragePoolNameFromID(vol.PoolId)
 	}
