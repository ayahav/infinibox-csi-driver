--- conflicted
+++ resolved
@@ -109,24 +109,10 @@
 		if err != nil {
 			log.Error("API client not initialized.", err)
 			return commonserv, err
-<<<<<<< HEAD
-		} //TODO:
-		if config["nodeid"] == "" {
-			log.Error("Validation Error: 'nodeid' is required field.")
-		} else {
-			commonserv.nodeID = config["nodeid"]
-		}
-		if config["nodeIPAddress"] == "" {
-			log.Error("Validation Error: 'nodeIPAddress' is required field.")
-		} else {
-			commonserv.nodeIPAddress = config["nodeIPAddress"]
-		}
-=======
 		}
 		commonserv.nodeID = config["nodeid"]
 		commonserv.nodeIPAddress = config["nodeIPAddress"]
 
->>>>>>> ec719ba1
 	}
 	log.Infoln("buildCommonService commonservice configuration done.")
 	return commonserv, nil
