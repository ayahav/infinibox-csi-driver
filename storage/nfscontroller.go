--- conflicted
+++ resolved
@@ -10,8 +10,6 @@
 	"strings"
 
 	"github.com/container-storage-interface/spec/lib/go/csi"
-	"github.com/golang/glog"
-	"github.com/golang/protobuf/ptypes"
 	log "github.com/sirupsen/logrus"
 	"google.golang.org/grpc/codes"
 	"google.golang.org/grpc/status"
@@ -95,7 +93,7 @@
 	return validationStatus, validationStatusMap
 }
 
-func (nfs *nfsstorage) CreateVolume(ctx context.Context, req *csi.CreateVolumeRequest) (*csi.CreateVolumeResponse, error) {
+func (nfs *nfsstorage) CreateVolume(ctx context.Context, req *csi.CreateVolumeRequest) (csiResp *csi.CreateVolumeResponse, err error) {
 	log.Debug("Creating Volume of nfs protocol")
 	//Adding the the request parameter into Map config
 	config := req.GetParameters()
@@ -119,44 +117,66 @@
 	nfs.configmap = config
 	nfs.capacity = capacity
 	nfs.exportpath = path.Join(dataRoot, pvName) //TODO: export path prefix need to add here
+	ipAddress, err := nfs.cs.getNetworkSpaceIP(strings.Trim(config["nfs_networkspace"], " "))
+	if err != nil {
+		log.Errorf("fail to get networkspace ipaddress %v", err)
+		return nil, err
+	}
+	nfs.ipAddress = ipAddress
+	log.Debugf("getNetworkSpaceIP ipAddress", nfs.ipAddress)
+
+	// check if volume with given name already exists
+	volume, err := nfs.cs.api.GetFileSystemByName(pvName)
+	log.Debug("CreateVolume - GetFileSystemByName error : ", err)
+	if err != nil && !strings.EqualFold(err.Error(), "filesystem with given name not found") {
+		return &csi.CreateVolumeResponse{}, err
+	}
+	if volume != nil {
+		// return exiting volume
+		nfs.fileSystemID = volume.ID
+		exportArray, err := nfs.cs.api.GetExportByFileSystem(nfs.fileSystemID)
+		if err != nil {
+			return &csi.CreateVolumeResponse{}, err
+		}
+		if exportArray == nil {
+			return &csi.CreateVolumeResponse{}, errors.New("exports not found")
+		}
+		for _, export := range *exportArray {
+			nfs.exportBlock = export.ExportPath
+			break
+		}
+		return nfs.getNfsCsiResponse(req), nil
+	}
 
 	// Volume content source support Volumes and Snapshots
 	contentSource := req.GetVolumeContentSource()
-	var infinidatVol *infinidatVolume
-	var createVolumeErr error
+	log.Debug("----------------------------------->content volume source is : ", contentSource)
 	if contentSource != nil {
-		log.Debug("content volume source type is ", contentSource.GetType)
+		log.Debug("------------------------------->content volume source type is ", contentSource.GetType)
 		if contentSource.GetSnapshot() != nil {
-			infinidatVol, createVolumeErr = nfs.createVolumeFrmSnapshot(req, capacity, config["pool_name"])
+			csiResp, err = nfs.createVolumeFrmSnapshot(req, capacity, config["pool_name"])
+			if err != nil {
+				log.Errorf("failed to create volume from snapshot with error %v", err)
+				return &csi.CreateVolumeResponse{}, err
+			}
 		} else if contentSource.GetVolume() != nil {
-			infinidatVol, createVolumeErr = nfs.createVolumeFrmPVCSource(req, capacity, config["pool_name"])
-			log.Errorf("failed to create volume %v with error %v", infinidatVol, createVolumeErr)
+			csiResp, err = nfs.createVolumeFrmPVCSource(req, capacity, config["pool_name"])
+			if err != nil {
+				log.Errorf("failed to create volume from pvc with error %v", err)
+				return &csi.CreateVolumeResponse{}, err
+			}
 		}
 	} else {
-		infinidatVol, createVolumeErr = nfs.CreateNFSVolume()
-		if createVolumeErr != nil {
-			log.Errorf("failt to create volume %v", createVolumeErr)
-			return &csi.CreateVolumeResponse{}, createVolumeErr
-		}
-	}
-	config["ipAddress"] = (*infinidatVol).IpAddress
-	config["volID"] = (*infinidatVol).VolID
-	config["volSize"] = strconv.Itoa(int((*infinidatVol).VolSize))
-	config["exportID"] = strconv.Itoa(int((*infinidatVol).ExportID))
-	config["fileSystemID"] = strconv.Itoa(int((*infinidatVol).FileSystemID))
-	config["volPathd"] = (*infinidatVol).VolPath
-	config["exportBlock"] = (*infinidatVol).ExportBlock
-	return &csi.CreateVolumeResponse{
-		Volume: &csi.Volume{
-			VolumeId:      (*infinidatVol).VolID,
-			CapacityBytes: capacity,
-			VolumeContext: config,
-			ContentSource: contentSource,
-		},
-	}, nil
-}
-
-func (nfs *nfsstorage) createVolumeFrmPVCSource(req *csi.CreateVolumeRequest, size int64, storagePool string) (infinidatVol *infinidatVolume, err error) {
+		csiResp, err = nfs.CreateNFSVolume(req)
+		if err != nil {
+			log.Errorf("failt to create volume %v", err)
+			return &csi.CreateVolumeResponse{}, err
+		}
+	}
+	return csiResp, nil
+}
+
+func (nfs *nfsstorage) createVolumeFrmPVCSource(req *csi.CreateVolumeRequest, size int64, storagePool string) (csiResp *csi.CreateVolumeResponse, err error) {
 	log.Info("Called createVolumeFrmPVCSource")
 	defer func() {
 		if res := recover(); res != nil {
@@ -175,35 +195,29 @@
 		return nil, errors.New("invalid volume id " + volproto.VolumeID)
 	}
 
-	fileSysVol, err := nfs.cs.api.GetFileSystemByName(name)
-	if err != nil {
-		return nil, status.Errorf(codes.NotFound, "Error Getting Volume by name : %s", name)
-	}
-	if fileSysVol == nil {
-		// Lookup the VolumeSource source.
-		srcfsys, err := nfs.cs.api.GetFileSystemByID(sourceVolumeID)
-		if err != nil {
-			return nil, status.Errorf(codes.NotFound, "volume not found: %s", sourceVolumeID)
-		}
-
-		// Validate the size is the same.
-		if srcfsys.Size != size {
-			return nil, status.Errorf(codes.InvalidArgument,
-				"volume %s has not valid size %d with requested %d ",
-				sourceVolumeID, srcfsys.Size, size)
-		}
-		// Validate the storagePool is the same.
-		storagePoolID, err := nfs.cs.api.GetStoragePoolIDByName(storagePool)
-		if err != nil {
-			return nil, status.Errorf(codes.Internal,
-				"error while getting storagepoolid with name %s ", storagePool)
-		}
-		if storagePoolID != srcfsys.PoolID {
-			return nil, status.Errorf(codes.InvalidArgument,
-				"volume storage pool is different than the requested storage pool %s", storagePool)
-		}
-
-<<<<<<< HEAD
+	// Lookup the VolumeSource source.
+	srcfsys, err := nfs.cs.api.GetFileSystemByID(sourceVolumeID)
+	if err != nil {
+		return nil, status.Errorf(codes.NotFound, "volume not found: %s", sourceVolumeID)
+	}
+
+	// Validate the size is the same.
+	if srcfsys.Size != size {
+		return nil, status.Errorf(codes.InvalidArgument,
+			"volume %s has not valid size %d with requested %d ",
+			sourceVolumeID, srcfsys.Size, size)
+	}
+	// Validate the storagePool is the same.
+	storagePoolID, err := nfs.cs.api.GetStoragePoolIDByName(storagePool)
+	if err != nil {
+		return nil, status.Errorf(codes.Internal,
+			"error while getting storagepoolid with name %s ", storagePool)
+	}
+	if storagePoolID != srcfsys.PoolID {
+		return nil, status.Errorf(codes.InvalidArgument,
+			"volume storage pool is different than the requested storage pool %s", storagePool)
+	}
+
 	snapParam := &api.FileSystemSnapshot{ParentID: sourceVolumeID, SnapshotName: name, WriteProtected: false}
 	log.Info("createVolumeFrmPVCSource creating filesystem with params : ", snapParam)
 	// Create snapshot
@@ -214,60 +228,233 @@
 	}
 	log.Info("createVolumeFrmPVCSource successfully created volume from clone with name: ", snapParam.SnapshotName)
 	nfs.fileSystemID = snapResponse.SnapshotID
+
+	err = nfs.createExportPathAndAddMetadata()
+	if err != nil {
+		log.Errorf("fail to create export and metadata %v", err)
+		return nil, err
+	}
+	return nfs.getNfsCsiResponse(req), nil
+}
+
+func (nfs *nfsstorage) createVolumeFrmSnapshot(req *csi.CreateVolumeRequest, size int64, storagePool string) (csiResp *csi.CreateVolumeResponse, err error) {
+	log.Info("Called createVolumeFrmSnapshot")
+	defer func() {
+		if res := recover(); res != nil {
+			err = errors.New("error while creating volume from clone (PVC) " + fmt.Sprint(res))
+		}
+	}()
+	snapshot := req.GetVolumeContentSource().GetSnapshot()
+	name := req.GetName()
+
+	// Lookup the Snapshot source.
+	volproto, err := validateStorageType(snapshot.GetSnapshotId())
+	if err != nil {
+		return nil, errors.New("error getting volume id")
+	}
+	sourceVolumeID, err := strconv.ParseInt(volproto.VolumeID, 10, 64)
+	if err != nil {
+		return nil, errors.New("invalid volume id " + volproto.VolumeID)
+	}
+
+	sourceFileSysVolume, err := nfs.cs.api.GetFileSystemByID(sourceVolumeID)
+	if err != nil {
+		return nil, status.Errorf(codes.NotFound, "volume not found: %s", sourceVolumeID)
+	}
+
+	if sourceFileSysVolume.Size != size {
+		return nil, status.Errorf(codes.InvalidArgument,
+			"volume %s has not valid size %d with requested %d ",
+			sourceVolumeID, sourceFileSysVolume.Size, size)
+	}
+
+	storagePoolID, err := nfs.cs.api.GetStoragePoolIDByName(storagePool)
+	if err != nil {
+		return nil, status.Errorf(codes.Internal,
+			"error while getting storagepoolid with name %s ", storagePool)
+	}
+	if storagePoolID != sourceFileSysVolume.PoolID {
+		return nil, status.Errorf(codes.InvalidArgument,
+			"volume storage pool is different than the requested storage pool %s", storagePool)
+	}
+
+	snapParam := &api.FileSystemSnapshot{ParentID: sourceFileSysVolume.ParentID, SnapshotName: name, WriteProtected: false}
+	log.Info("createVolumeFrmPVCSource creating filesystem with params : ", snapParam)
+
+	// Create snapshot
+	snapResponse, err := nfs.cs.api.CreateFileSystemSnapshot(snapParam)
+	if err != nil {
+		log.Errorf("Failed to create snapshot: %s error: %v", snapParam.SnapshotName, err.Error())
+		return nil, status.Errorf(codes.Internal, "Failed to create snapshot: %s", err.Error())
+	}
+	isSuccess, err := nfs.cs.api.RestoreFileSystemFromSnapShot(sourceFileSysVolume.ParentID, snapResponse.SnapshotID)
+	if err != nil {
+		log.Errorf("Error while restoring snapshot %v", err)
+		nfs.cs.api.DeleteFileSystem(snapResponse.SnapshotID)
+		return nil, status.Errorf(codes.Internal,
+			"error restoring snapshot from snapshot id  %d ", sourceFileSysVolume.ID)
+	}
+	if !isSuccess {
+		return nil, status.Errorf(codes.Internal, "restore volume from snapshot failed")
+	}
+	fileSysVol, err := nfs.cs.api.GetFileSystemByID(sourceFileSysVolume.ParentID)
+	if err != nil {
+		log.Errorf("Unable to retrive restored volume %v", err)
+		return nil, status.Errorf(codes.Internal, "Unable to retrive restored volume with id  %d ", sourceFileSysVolume.ParentID)
+	}
+	log.Info("createVolumeFrmPVCSource successfully created volume from snapshot with name: ", snapParam.SnapshotName)
+	nfs.fileSystemID = fileSysVol.ID
+
+	err = nfs.createExportPathAndAddMetadata()
+	if err != nil {
+		log.Errorf("fail to create export and metadata %v", err)
+		return nil, err
+	}
+	return nfs.getNfsCsiResponse(req), nil
+}
+
+//CreateNFSVolume create volumne method
+func (nfs *nfsstorage) CreateNFSVolume(req *csi.CreateVolumeRequest) (csiResp *csi.CreateVolumeResponse, err error) {
+	defer func() {
+		if res := recover(); res != nil {
+			err = errors.New("error while creating CreateNFSVolume method " + fmt.Sprint(res))
+		}
+	}()
+	validnwlist, err := nfs.cs.api.OneTimeValidation(nfs.configmap["pool_name"], nfs.configmap["nfs_networkspace"])
+	if err != nil {
+		log.Errorf(err.Error())
+		return nil, err
+	}
+	nfs.configmap["nfs_networkspace"] = validnwlist
+	log.Debug("networkspace validation success")
+
+	err = nfs.createFileSystem()
+	if err != nil {
+		log.Errorf("fail to create fileSystem %v", err)
+		return nil, err
+	}
+	err = nfs.createExportPathAndAddMetadata()
+	if err != nil {
+		log.Errorf("fail to create export and metadata %v", err)
+		return nil, err
+	}
+	return nfs.getNfsCsiResponse(req), nil
+}
+
+func (nfs *nfsstorage) createExportPathAndAddMetadata() (err error) {
+	defer func() {
+		if res := recover(); res != nil {
+			err = errors.New("error while export directory" + fmt.Sprint(res))
+		}
+		if err != nil && nfs.fileSystemID != 0 {
+			log.Infoln("Seemes to be some problem reverting filesystem: %s", nfs.pVName)
+			nfs.cs.api.DeleteFileSystem(nfs.fileSystemID)
+		}
+	}()
+
 	err = nfs.createExportPath()
 	if err != nil {
 		log.Errorf("fail to export path %v", err)
-		return nil, err
-=======
-		snapParam := &api.FileSystemSnapshot{ParentID: sourceVolumeID, SnapshotName: name, WriteProtected: false}
-		log.Info("createVolumeFrmPVCSource creating filesystem with params : ", snapParam)
-		// Create snapshot
-		snapResponse, err := nfs.cs.api.CreateFileSystemSnapshot(snapParam)
-		if err != nil {
-			log.Errorf("Failed to create snapshot: %s error: %v", snapParam.SnapshotName, err.Error())
-			return nil, status.Errorf(codes.Internal, "Failed to create snapshot: %s", err.Error())
-		}
-		log.Info("createVolumeFrmPVCSource successfully created volume from clone with name: ", snapParam.SnapshotName)
-		nfs.fileSystemID = snapResponse.SnapShotID
-
-		defer func() {
-			if res := recover(); res != nil {
-				err = errors.New("error while AttachMetadata directory" + fmt.Sprint(res))
-			}
-			if err != nil && nfs.exportID != 0 {
-				glog.Infoln("Seemes to be some problem reverting created export id:", nfs.exportID)
-				nfs.cs.api.DeleteExportPath(nfs.exportID)
-			}
-		}()
-
-		err = nfs.createExportPath()
-		if err != nil {
-			log.Errorf("fail to export path %v", err)
-			return nil, err
-		}
-		log.Debug("exportpath created successfully")
-
-		metadata := make(map[string]interface{})
-		metadata["host.k8s.pvname"] = nfs.pVName
-		metadata["filesystem_type"] = ""
-		//attache metadata function need to implement
-		_, err = nfs.cs.api.AttachMetadataToObject(nfs.fileSystemID, metadata)
-		if err != nil {
-			log.Errorf("fail to attache metadata %v", err)
-			return nil, err
-		}
-		log.Debug("metadata attached successfully")
->>>>>>> 9e1debeb
-	}
-
-	nfs.ipAddress, err = nfs.cs.getNetworkSpaceIP(nfs.configmap)
-	if err != nil {
-		log.Errorf("fail to get networkspace ipaddress %v", err)
-		return nil, err
-	}
-	log.Debugf("getNetworkSpaceIP ipAddress", nfs.ipAddress)
-
-	infinidatVol = &infinidatVolume{
+		return
+	}
+	log.Debugf("export path created for filesytem: %s", nfs.pVName)
+
+	defer func() {
+		if res := recover(); res != nil {
+			err = errors.New("error while AttachMetadata directory" + fmt.Sprint(res))
+		}
+		if err != nil && nfs.exportID != 0 {
+			log.Infoln("Seemes to be some problem reverting created export id:", nfs.exportID)
+			nfs.cs.api.DeleteExportPath(nfs.exportID)
+		}
+	}()
+	metadata := make(map[string]interface{})
+	metadata["host.k8s.pvname"] = nfs.pVName
+	metadata["filesystem_type"] = ""
+
+	_, err = nfs.cs.api.AttachMetadataToObject(nfs.fileSystemID, metadata)
+	if err != nil {
+		log.Errorf("fail to attach metadata for fileSystem : %s", nfs.pVName)
+		log.Errorf("error to attach metadata %v", err)
+		return
+	}
+	log.Debug("metadata attached successfully for filesystem %s", nfs.pVName)
+	return
+}
+
+func (nfs *nfsstorage) createExportPath() (err error) {
+	access := nfs.configmap["nfs_export_permissions"]
+	if access == "" {
+		access = NfsExportPermissions
+	}
+	rootsquash := nfs.configmap["no_root_squash"]
+	if rootsquash == "" {
+		rootsquash = fmt.Sprint(NoRootSquash)
+	}
+	rootsq, _ := strconv.ParseBool(rootsquash) //TODO
+	var permissionsput []map[string]interface{}
+
+	permissionsput = append(permissionsput, map[string]interface{}{"access": access, "no_root_squash": rootsq, "client": "*"})
+
+	var exportFileSystem api.ExportFileSys
+	exportFileSystem.FilesystemID = nfs.fileSystemID
+	exportFileSystem.Transport_protocols = "TCP"
+	exportFileSystem.Privileged_port = true
+	exportFileSystem.Export_path = nfs.exportpath
+	exportFileSystem.Permissionsput = append(exportFileSystem.Permissionsput, permissionsput...)
+	exportResp, err := nfs.cs.api.ExportFileSystem(exportFileSystem)
+	if err != nil {
+		log.Errorf("fail to create export path of filesystem %s", nfs.pVName)
+		return
+	}
+	nfs.exportID = exportResp.ID
+	nfs.exportBlock = exportResp.ExportPath
+	return
+}
+
+func (nfs *nfsstorage) createFileSystem() (err error) {
+	fileSystemCnt, err := nfs.cs.api.GetFileSystemCount()
+	if err != nil {
+		log.Errorf("fail to get the filesystem count from Ibox %v", err)
+		return
+	}
+	if fileSystemCnt >= MaxFileSystemAllowed {
+		log.Debugf("Max filesystem allowed on Ibox %v", MaxFileSystemAllowed)
+		log.Debugf("Current filesystem count on Ibox %v", fileSystemCnt)
+		log.Errorf("Ibox not allowed to create new file system")
+		err = errors.New("Ibox not allowed to create new file system")
+		return
+	}
+	var namepool = nfs.configmap["pool_name"]
+	//TODO:
+	poolID, err := nfs.cs.api.GetStoragePoolIDByName(namepool)
+	if err != nil {
+		log.Errorf("fail to get GetPoolID by pool_name %s", namepool)
+		return
+	}
+	ssdEnabled := nfs.configmap["ssd_enabled"]
+	if ssdEnabled == "" {
+		ssdEnabled = fmt.Sprint(false)
+	}
+	ssd, _ := strconv.ParseBool(ssdEnabled)
+	mapRequest := make(map[string]interface{})
+	mapRequest["pool_id"] = poolID
+	mapRequest["name"] = nfs.pVName
+	mapRequest["ssd_enabled"] = ssd
+	mapRequest["provtype"] = strings.ToUpper(nfs.configmap["provision_type"])
+	mapRequest["size"] = nfs.capacity
+	fileSystem, err := nfs.cs.api.CreateFilesystem(mapRequest)
+	if err != nil {
+		log.Errorf("fail to create filesystem %s", nfs.pVName)
+		return
+	}
+	nfs.fileSystemID = fileSystem.ID
+	log.Debugf("filesystem Created %s", nfs.pVName)
+	return
+}
+
+func (nfs *nfsstorage) getNfsCsiResponse(req *csi.CreateVolumeRequest) *csi.CreateVolumeResponse {
+	infinidatVol := &infinidatVolume{
 		VolID:        fmt.Sprint(nfs.fileSystemID),
 		VolName:      nfs.pVName,
 		VolSize:      nfs.capacity,
@@ -277,297 +464,23 @@
 		ExportBlock:  nfs.exportBlock,
 		FileSystemID: nfs.fileSystemID,
 	}
-	return infinidatVol, nil
-}
-
-func (nfs *nfsstorage) createVolumeFrmSnapshot(req *csi.CreateVolumeRequest, size int64, storagePool string) (infinidatVol *infinidatVolume, err error) {
-	log.Info("Called createVolumeFrmSnapshot")
-	defer func() {
-		if res := recover(); res != nil {
-			err = errors.New("error while creating volume from clone (PVC) " + fmt.Sprint(res))
-		}
-	}()
-	snapshot := req.GetVolumeContentSource().GetSnapshot()
-	name := req.GetName()
-
-	// Lookup the Snapshot source.
-	volproto, err := validateStorageType(snapshot.GetSnapshotId())
-	if err != nil {
-		return nil, errors.New("error getting volume id")
-	}
-	sourceVolumeID, err := strconv.ParseInt(volproto.VolumeID, 10, 64)
-	if err != nil {
-		return nil, errors.New("invalid volume id " + volproto.VolumeID)
-	}
-	fileSysVol, err := nfs.cs.api.GetFileSystemByName(name)
-	if err != nil {
-		return nil, status.Errorf(codes.NotFound, "Error Getting Snapshot by name : %s", name)
-	}
-	if fileSysVol == nil {
-		sourceFileSysVolume, err := nfs.cs.api.GetFileSystemByID(sourceVolumeID)
-		if err != nil {
-			return nil, status.Errorf(codes.NotFound, "volume not found: %s", sourceVolumeID)
-		}
-
-		if sourceFileSysVolume.Size != size {
-			return nil, status.Errorf(codes.InvalidArgument,
-				"volume %s has not valid size %d with requested %d ",
-				sourceVolumeID, sourceFileSysVolume.Size, size)
-		}
-
-		storagePoolID, err := nfs.cs.api.GetStoragePoolIDByName(storagePool)
-		if err != nil {
-			return nil, status.Errorf(codes.Internal,
-				"error while getting storagepoolid with name %s ", storagePool)
-		}
-		if storagePoolID != sourceFileSysVolume.PoolID {
-			return nil, status.Errorf(codes.InvalidArgument,
-				"volume storage pool is different than the requested storage pool %s", storagePool)
-		}
-
-		snapParam := &api.FileSystemSnapshot{ParentID: sourceFileSysVolume.ParentID, SnapshotName: name, WriteProtected: false}
-		log.Info("createVolumeFrmPVCSource creating filesystem with params : ", snapParam)
-
-		// Create snapshot
-		snapResponse, err := nfs.cs.api.CreateFileSystemSnapshot(snapParam)
-		if err != nil {
-			log.Errorf("Failed to create snapshot: %s error: %v", snapParam.SnapshotName, err.Error())
-			return nil, status.Errorf(codes.Internal, "Failed to create snapshot: %s", err.Error())
-		}
-		isSuccess, err := nfs.cs.api.RestoreFileSystemFromSnapShot(sourceFileSysVolume.ParentID, snapResponse.SnapShotID)
-		if err != nil {
-			log.Errorf("Error while restoring snapshot %v", err)
-			return nil, status.Errorf(codes.Internal,
-				"error restoring snapshot from snapshot id  %d ", sourceFileSysVolume.ID)
-		}
-		if !isSuccess {
-			return nil, status.Errorf(codes.Internal, "restore volume from snapshot failed")
-		}
-		fileSysVol, err = nfs.cs.api.GetFileSystemByID(sourceFileSysVolume.ParentID)
-		if err != nil {
-			log.Errorf("Unable to retrive restored volume %v", err)
-			return nil, status.Errorf(codes.Internal, "Unable to retrive restored volume with id  %d ", sourceFileSysVolume.ParentID)
-		}
-		log.Info("createVolumeFrmPVCSource successfully created volume from snapshot with name: ", snapParam.SnapshotName)
-
-		defer func() {
-			if res := recover(); res != nil {
-				err = errors.New("error while AttachMetadata directory" + fmt.Sprint(res))
-			}
-			if err != nil && nfs.exportID != 0 {
-				glog.Infoln("Seemes to be some problem reverting created export id:", nfs.exportID)
-				nfs.cs.api.DeleteExportPath(nfs.exportID)
-			}
-		}()
-
-		err = nfs.createExportPath()
-		if err != nil {
-			log.Errorf("fail to export path %v", err)
-			return nil, err
-		}
-		log.Debug("exportpath created successfully")
-
-<<<<<<< HEAD
-	isSuccess, err := nfs.cs.api.RestoreFileSystemFromSnapShot(sourceFileSysVolume.ID, snapResponse.SnapshotID)
-	if err != nil {
-		log.Errorf("Error while restoring snapshot %v", err)
-		return nil, status.Errorf(codes.Internal,
-			"error restoring snapshot from snapshot id  %d ", sourceFileSysVolume.ID)
-	}
-	if !isSuccess {
-		return nil, status.Errorf(codes.Internal, "restore volume from snapshot failed")
-	}
-	volume, err := nfs.cs.api.GetFileSystemByID(sourceFileSysVolume.ParentID)
-	if err != nil {
-		log.Errorf("Unable to retrive restored volume %v", err)
-		return nil, status.Errorf(codes.Internal, "Unable to retrive restored volume with id  %d ", sourceFileSysVolume.ParentID)
-	}
-	log.Info("createVolumeFrmPVCSource successfully created volume from snapshot with name: ", snapParam.SnapshotName)
-	nfs.fileSystemID = volume.ID
-	err = nfs.createExportPath()
-	if err != nil {
-		log.Errorf("fail to export path %v", err)
-		return nil, err
-=======
-		metadata := make(map[string]interface{})
-		metadata["host.k8s.pvname"] = nfs.pVName
-		metadata["filesystem_type"] = ""
-		//attache metadata function need to implement
-		_, err = nfs.cs.api.AttachMetadataToObject(nfs.fileSystemID, metadata)
-		if err != nil {
-			log.Errorf("fail to attache metadata %v", err)
-			return nil, err
-		}
->>>>>>> 9e1debeb
-	}
-
-	nfs.fileSystemID = fileSysVol.ID
-	nfs.ipAddress, err = nfs.cs.getNetworkSpaceIP(nfs.configmap)
-	if err != nil {
-		log.Errorf("fail to get networkspace ipaddress %v", err)
-		return nil, err
-	}
-	log.Debugf("getNetworkSpaceIP ipAddress", nfs.ipAddress)
-
-	log.Debug("metadata attached successfully")
-	infinidatVol = &infinidatVolume{
-		VolID:        fmt.Sprint(nfs.fileSystemID),
-		VolName:      nfs.pVName,
-		VolSize:      nfs.capacity,
-		VolPath:      nfs.exportpath,
-		IpAddress:    nfs.ipAddress,
-		ExportID:     nfs.exportID,
-		ExportBlock:  nfs.exportBlock,
-		FileSystemID: nfs.fileSystemID,
-	}
-	return infinidatVol, nil
-}
-
-//CreateNFSVolume create volumne method
-func (nfs *nfsstorage) CreateNFSVolume() (infinidatVol *infinidatVolume, err error) {
-	defer func() {
-		if res := recover(); res != nil {
-			err = errors.New("error while creating CreateNFSVolume method " + fmt.Sprint(res))
-		}
-	}()
-	validnwlist, err := nfs.cs.api.OneTimeValidation(nfs.configmap["pool_name"], nfs.configmap["nfs_networkspace"])
-	if err != nil {
-		log.Errorf(err.Error())
-		return nil, err
-	}
-	nfs.configmap["nfs_networkspace"] = validnwlist
-	log.Debug("networkspace validation success")
-
-	err = nfs.createFileSystem()
-	if err != nil {
-		log.Errorf("fail to create fileSystem %v", err)
-		return nil, err
-	}
-	defer func() {
-		if res := recover(); res != nil {
-			err = errors.New("error while export directory" + fmt.Sprint(res))
-		}
-		if err != nil && nfs.fileSystemID != 0 {
-			log.Infoln("Seemes to be some problem reverting filesystem: %s", nfs.pVName)
-			nfs.cs.api.DeleteFileSystem(nfs.fileSystemID)
-		}
-	}()
-
-	err = nfs.createExportPath()
-	if err != nil {
-		log.Errorf("fail to export path %v", err)
-		return nil, err
-	}
-	log.Debugf("export path created for filesytem: %s", nfs.pVName)
-
-	nfs.ipAddress, err = nfs.cs.getNetworkSpaceIP(nfs.configmap)
-	if err != nil {
-		log.Errorf("fail to get networkspace ipaddress %v", err)
-		return nil, err
-	}
-	log.Debugf("Networkspace IP Address %s", nfs.ipAddress)
-
-	defer func() {
-		if res := recover(); res != nil {
-			err = errors.New("error while AttachMetadata directory" + fmt.Sprint(res))
-		}
-		if err != nil && nfs.exportID != 0 {
-			log.Infoln("Seemes to be some problem reverting created export id:", nfs.exportID)
-			nfs.cs.api.DeleteExportPath(nfs.exportID)
-		}
-	}()
-	metadata := make(map[string]interface{})
-	metadata["host.k8s.pvname"] = nfs.pVName
-	metadata["filesystem_type"] = ""
-
-	_, err = nfs.cs.api.AttachMetadataToObject(nfs.fileSystemID, metadata)
-	if err != nil {
-		log.Errorf("fail to attach metadata for fileSystem : %s", nfs.pVName)
-		log.Errorf("error to attach metadata %v", err)
-		return nil, err
-	}
-	log.Debug("metadata attached successfully for filesystem %s", nfs.pVName)
-	infinidatVol = &infinidatVolume{
-		VolID:        fmt.Sprint(nfs.fileSystemID),
-		VolName:      nfs.pVName,
-		VolSize:      nfs.capacity,
-		IpAddress:    nfs.ipAddress,
-		ExportID:     nfs.exportID,
-		FileSystemID: nfs.fileSystemID,
-		VolPath:      nfs.exportpath,
-		ExportBlock:  nfs.exportBlock,
-	}
-	return
-}
-func (nfs *nfsstorage) createExportPath() (err error) {
-	access := nfs.configmap["nfs_export_permissions"]
-	if access == "" {
-		access = NfsExportPermissions
-	}
-	rootsquash := nfs.configmap["no_root_squash"]
-	if rootsquash == "" {
-		rootsquash = fmt.Sprint(NoRootSquash)
-	}
-	rootsq, _ := strconv.ParseBool(rootsquash) //TODO
-	var permissionsput []map[string]interface{}
-
-	permissionsput = append(permissionsput, map[string]interface{}{"access": access, "no_root_squash": rootsq, "client": "*"})
-
-	var exportFileSystem api.ExportFileSys
-	exportFileSystem.FilesystemID = nfs.fileSystemID
-	exportFileSystem.Transport_protocols = "TCP"
-	exportFileSystem.Privileged_port = true
-	exportFileSystem.Export_path = nfs.exportpath
-	exportFileSystem.Permissionsput = append(exportFileSystem.Permissionsput, permissionsput...)
-	exportResp, err := nfs.cs.api.ExportFileSystem(exportFileSystem)
-	if err != nil {
-		log.Errorf("fail to create export path of filesystem %s", nfs.pVName)
-		return
-	}
-	nfs.exportID = exportResp.ID
-	nfs.exportBlock = exportResp.ExportPath
-	return
-}
-
-func (nfs *nfsstorage) createFileSystem() (err error) {
-	fileSystemCnt, err := nfs.cs.api.GetFileSystemCount()
-	if err != nil {
-		log.Errorf("fail to get the filesystem count from Ibox %v", err)
-		return
-	}
-	if fileSystemCnt >= MaxFileSystemAllowed {
-		log.Debugf("Max filesystem allowed on Ibox %v", MaxFileSystemAllowed)
-		log.Debugf("Current filesystem count on Ibox %v", fileSystemCnt)
-		log.Errorf("Ibox not allowed to create new file system")
-		err = errors.New("Ibox not allowed to create new file system")
-		return
-	}
-	var namepool = nfs.configmap["pool_name"]
-	//TODO:
-	poolID, err := nfs.cs.api.GetStoragePoolIDByName(namepool)
-	if err != nil {
-		log.Errorf("fail to get GetPoolID by pool_name %s", namepool)
-		return
-	}
-	ssdEnabled := nfs.configmap["ssd_enabled"]
-	if ssdEnabled == "" {
-		ssdEnabled = fmt.Sprint(false)
-	}
-	ssd, _ := strconv.ParseBool(ssdEnabled)
-	mapRequest := make(map[string]interface{})
-	mapRequest["pool_id"] = poolID
-	mapRequest["name"] = nfs.pVName
-	mapRequest["ssd_enabled"] = ssd
-	mapRequest["provtype"] = strings.ToUpper(nfs.configmap["provision_type"])
-	mapRequest["size"] = nfs.capacity
-	fileSystem, err := nfs.cs.api.CreateFilesystem(mapRequest)
-	if err != nil {
-		log.Errorf("fail to create filesystem %s", nfs.pVName)
-		return
-	}
-	nfs.fileSystemID = fileSystem.ID
-	log.Debugf("filesystem Created %s", nfs.pVName)
-	return
+
+	nfs.configmap["ipAddress"] = (*infinidatVol).IpAddress
+	nfs.configmap["volID"] = (*infinidatVol).VolID
+	nfs.configmap["volSize"] = strconv.Itoa(int((*infinidatVol).VolSize))
+	nfs.configmap["exportID"] = strconv.Itoa(int((*infinidatVol).ExportID))
+	nfs.configmap["fileSystemID"] = strconv.Itoa(int((*infinidatVol).FileSystemID))
+	nfs.configmap["volPathd"] = (*infinidatVol).VolPath
+	nfs.configmap["exportBlock"] = (*infinidatVol).ExportBlock
+
+	return &csi.CreateVolumeResponse{
+		Volume: &csi.Volume{
+			VolumeId:      (*infinidatVol).VolID,
+			CapacityBytes: nfs.capacity,
+			VolumeContext: nfs.configmap,
+			ContentSource: req.GetVolumeContentSource(),
+		},
+	}
 }
 
 func (nfs *nfsstorage) DeleteVolume(ctx context.Context, req *csi.DeleteVolumeRequest) (*csi.DeleteVolumeResponse, error) {
@@ -691,7 +604,6 @@
 	log.Debugf("ControllerGetCapabilities context :%v  request: %v", ctx, req)
 	return &csi.ControllerGetCapabilitiesResponse{}, nil
 }
-<<<<<<< HEAD
 
 func (nfs *nfsstorage) CreateSnapshot(ctx context.Context, req *csi.CreateSnapshotRequest) (createSnapshot *csi.CreateSnapshotResponse, err error) {
 	defer func() {
@@ -714,12 +626,13 @@
 	snapshotArray, err := nfs.cs.api.GetSnapshotByName(snapshotName)
 	for _, snap := range *snapshotArray {
 		if snap.ParentId == sourceFilesystemID {
+			snapshotID = strconv.FormatInt(snap.SnapshotID, 10) + "$$" + volproto.StorageType
 			log.Debug("Got snapshot so returning nil")
 			return &csi.CreateSnapshotResponse{
 				Snapshot: &csi.Snapshot{
 					SizeBytes:      snap.Size,
-					SnapshotId:     fmt.Sprint(snap.SnapshotID),
-					SourceVolumeId: fmt.Sprint(snap.ParentId),
+					SnapshotId:     snapshotID,
+					SourceVolumeId: req.GetSourceVolumeId(),
 					CreationTime:   snap.CreatedAt,
 					ReadyToUse:     true,
 				},
@@ -738,12 +651,10 @@
 		log.Errorf("Failed to create snapshot %s error %v", snapshotName, err)
 		return
 	}
-
 	snapshotID = strconv.FormatInt(resp.SnapshotID, 10) + "$$" + volproto.StorageType
-
 	snapshot := &csi.Snapshot{
 		SnapshotId:     snapshotID,
-		SourceVolumeId: volproto.VolumeID,
+		SourceVolumeId: req.GetSourceVolumeId(),
 		ReadyToUse:     true,
 		CreationTime:   resp.CreatedAt,
 		SizeBytes:      resp.Size,
@@ -779,80 +690,6 @@
 		return nil, status.Error(codes.Internal, "internal server error")
 	}
 	return
-=======
-func (nfs *nfsstorage) CreateSnapshot(ctx context.Context, req *csi.CreateSnapshotRequest) (*csi.CreateSnapshotResponse, error) {
-	var snapshotID string
-	srcVolume := req.GetSourceVolumeId()
-	log.Debug("CreateSnapshot GetSourceVolumeId(): ", srcVolume)
-	snapshotName := req.GetName()
-	log.Debug("CreateSnapshot GetName() ", snapshotName)
-	volproto := strings.Split(srcVolume, "$$")
-	if len(volproto) != 2 {
-		return nil, status.Error(codes.Internal, "volume Id and other details not found")
-	}
-	timestamp := ptypes.TimestampNow()
-
-	sourceFilesystemID, _ := strconv.ParseInt(volproto[0], 10, 64)
-	snapshotArray, err := nfs.cs.api.GetSnapshotByName(snapshotName)
-	for _, snap := range *snapshotArray {
-		if snap.ParentId == sourceFilesystemID {
-			snapshotID = strconv.FormatInt(snap.SnapShotID, 10) + "$$" + volproto[1]
-			log.Info("Setting snapshot id ---------------->", snapshotID)
-			snapshotResp := &csi.Snapshot{
-				SizeBytes:      snap.Size,
-				SnapshotId:     snapshotID,
-				SourceVolumeId: srcVolume,
-				CreationTime:   timestamp,
-				ReadyToUse:     true,
-			}
-			log.Debug("Got snapshot so returning resp with snapid ", snapshotResp)
-			return &csi.CreateSnapshotResponse{Snapshot: snapshotResp}, nil
-		}
-	}
-	snapShotReq := &api.FileSystemSnapshot{
-		SnapshotName:   snapshotName,
-		ParentID:       sourceFilesystemID,
-		WriteProtected: true,
-	}
-	resp, err := nfs.cs.api.CreateFileSystemSnapshot(snapShotReq)
-	if err != nil {
-		log.Errorf("Failed to create snapshot %s error %v", req.GetName(), err)
-		return nil, status.Error(codes.Internal, "internal server error")
-	}
-
-	log.Debug("CreateFileSystemSnapshot resp() ", resp)
-	snapshotID = strconv.FormatInt(resp.SnapShotID, 10) + "$$" + volproto[1]
-	log.Info("Setting snapshot id ---------------->", snapshotID)
-	log.Info("Setting srcVolume ---------------->", srcVolume)
-	snapshot := &csi.Snapshot{
-		SnapshotId:     snapshotID,
-		SourceVolumeId: srcVolume,
-		ReadyToUse:     true,
-		CreationTime:   timestamp,
-		SizeBytes:      resp.Size,
-	}
-
-	log.Debug("CreateFileSystemSnapshot resp() ", snapshot)
-
-	return &csi.CreateSnapshotResponse{Snapshot: snapshot}, nil
-}
-
-func (nfs *nfsstorage) DeleteSnapshot(ctx context.Context, req *csi.DeleteSnapshotRequest) (*csi.DeleteSnapshotResponse, error) {
-	snapshotID := req.GetSnapshotId()
-	log.Debug("It is in nfsController-------------------------------------")
-	log.Debug("Delete Snapshot GetSnapshotId(): ", snapshotID)
-	volproto := strings.Split(snapshotID, "$$")
-	if len(volproto) != 2 {
-		return nil, status.Error(codes.Internal, "snapshot Id and other details not found")
-	}
-	snapID, _ := strconv.ParseInt(volproto[0], 10, 64)
-	err := nfs.cs.api.DeleteParentFileSystem(snapID)
-	if err != nil {
-		log.Errorf("Failed to delete snapshot %s error %v", snapID, err)
-		return nil, status.Error(codes.Internal, "internal server error")
-	}
-	return &csi.DeleteSnapshotResponse{}, nil
->>>>>>> 9e1debeb
 }
 
 func (nfs *nfsstorage) ControllerExpandVolume(ctx context.Context, req *csi.ControllerExpandVolumeRequest) (expandVolume *csi.ControllerExpandVolumeResponse, err error) {
