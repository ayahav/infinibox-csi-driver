package storage

import (
	"context"
	"errors"
	"fmt"
	"infinibox-csi-driver/api"
	"path"
	"strconv"

	"strings"

	"github.com/container-storage-interface/spec/lib/go/csi"
	"github.com/golang/glog"
	ptypes "github.com/golang/protobuf/ptypes"
	log "github.com/sirupsen/logrus"
	"google.golang.org/grpc/codes"
	"google.golang.org/grpc/status"
)

const (
	//TOBEDELETED status
	TOBEDELETED = "host.k8s.to_be_deleted"
)

// NFSVolumeServiceType servier type
type NfsVolumeServiceType interface {
	CreateNFSVolume() (*infinidatVolume, error)
	DeleteNFSVolume() error
}

type infinidat struct {
	name              string
	nodeID            string
	version           string
	endpoint          string
	ephemeral         bool
	maxVolumesPerNode int64
}

type infinidatVolume struct {
	VolName       string     `json:"volName"`
	VolID         string     `json:"volID"`
	VolSize       int64      `json:"volSize"`
	VolPath       string     `json:"volPath"`
	IpAddress     string     `json:"ipAddress"`
	VolAccessType accessType `json:"volAccessType"`
	Ephemeral     bool       `json:"ephemeral"`
	ExportID      int64      `json:"exportID"`
	FileSystemID  int64      `json:"fileSystemID"`
	ExportBlock   string     `json:"exportBlock"`
}
type MetaData struct {
	pVName    string
	k8sVer    string
	namespace string
	pvcId     string
	pvcName   string
	pvname    string
}

type accessType int

const (
	dataRoot               = "/fs"
	mountAccess accessType = iota
	blockAccess

	//Infinibox default values
	//Ibox max allowed filesystem
	MaxFileSystemAllowed = 4000
	MountOptions         = "hard,rsize=1024,wsize=1024"
	NfsExportPermissions = "RW"
	NoRootSquash         = true

	// for size conversion
	kib    int64 = 1024
	mib    int64 = kib * 1024
	gib    int64 = mib * 1024
	gib100 int64 = gib * 100
	tib    int64 = gib * 1024
	tib100 int64 = tib * 100
)

func validateParameter(config map[string]string) (bool, map[string]string) {
	compulsaryFields := []string{"pool_name", "nfs_networkspace"}
	validationStatus := true
	validationStatusMap := make(map[string]string)
	for _, param := range compulsaryFields {
		if config[param] == "" {
			validationStatusMap[param] = param + " valume missing"
			validationStatus = false
		}
	}
	log.Debug("parameter Validation completed")
	return validationStatus, validationStatusMap
}

func (nfs *nfsstorage) CreateVolume(ctx context.Context, req *csi.CreateVolumeRequest) (*csi.CreateVolumeResponse, error) {
	log.Debug("Creating Volume")
	log.Infof("Request parameter %v", req.GetParameters())
	log.Errorf("-----------> %v", req.GetVolumeContentSource())
	//Adding the the request parameter into Map config
	config := make(map[string]string)
	for key, value := range req.GetParameters() {
		config[key] = value
	}
	pvName := req.GetName()
	log.Debug("PV name ", pvName)
	validationStatus, validationStatusMap := validateParameter(config)
	if !validationStatus {
		log.Error("Fail to validate the storage class parameter %v ", validationStatusMap)
		return nil, status.Error(codes.InvalidArgument, "Fail to validate the storage class parameter")
	}
	log.Debug("parameter validation success")
	capacity := int64(req.GetCapacityRange().GetRequiredBytes())
	if capacity < gib { //INF90
		capacity = gib
		log.Warn("Volumen Minimum capacity should be greater 1 GB")
	}
	log.Infof("volumen capacity %v", capacity)
	caps := req.GetVolumeCapabilities()
	var accessTypeMount, accessTypeBlock bool
	for _, cap := range caps {
		if cap.GetBlock() != nil {
			accessTypeBlock = true
		}
		if cap.GetMount() != nil {
			accessTypeMount = true
		}
	}
	log.Infoln("accessTypeBlock accessTypeBlock=%v  accessTypeMount=%v", accessTypeBlock, accessTypeMount)

	nfs.pVName = pvName
	nfs.configmap = config
	nfs.capacity = capacity
	nfs.exportpath = path.Join(dataRoot, pvName)
	//clone and snapshot
	log.Errorf("--ContentSource: req.GetVolumeContentSource() %v", req.GetVolumeContentSource())

	contentSource := &csi.VolumeContentSource{}
	content := req.GetVolumeContentSource()

	var sourceSnapshotID string
	var sourceVolumeID string
	if content != nil {
		if content.GetSnapshot() != nil {
			log.Debug("-content.GetSnapshot----------> %v", content.GetSnapshot())
			sourceSnapshotID = content.GetSnapshot().GetSnapshotId()
			contentSource = req.GetVolumeContentSource()
		} else if sourceVolume := content.GetVolume(); sourceVolume != nil {
			sourceVolumeID = content.GetVolume().GetVolumeId()
			log.Debug("--content.GetVolume()---------> %v", sourceVolumeID)
			contentSource = req.GetVolumeContentSource()
		}
	}
	if sourceSnapshotID != "" { //volume frm snapshot
		log.Debug("sourceSnapshotID....%s", sourceSnapshotID)

	} else if sourceVolumeID != "" { //volume from PV
		log.Debug("sourceVolumeID....%s", sourceVolumeID)

	}
	infinidatVol, createVolumeErr := nfs.CreateNFSVolume()

	if createVolumeErr != nil {
		log.Errorf("failt to create volume %v", createVolumeErr)
		return &csi.CreateVolumeResponse{}, createVolumeErr
	}

	config["ipAddress"] = (*infinidatVol).IpAddress
	config["volPathd"] = (*infinidatVol).VolPath
	config["volID"] = (*infinidatVol).VolID
	config["volSize"] = strconv.Itoa(int((*infinidatVol).VolSize))
	config["exportID"] = strconv.Itoa(int((*infinidatVol).ExportID))
	config["fileSystemID"] = strconv.Itoa(int((*infinidatVol).FileSystemID))
	config["exportBlock"] = (*infinidatVol).ExportBlock
	return &csi.CreateVolumeResponse{
		Volume: &csi.Volume{
			VolumeId:      (*infinidatVol).VolID,
			CapacityBytes: capacity,
			VolumeContext: config,
			ContentSource: contentSource,
		},
	}, nil
}

func (nfs *nfsstorage) createVolumeFrmSnapshot(sourceSnapshotID string) {
	log.Debugf("createVolumeFrmSnapshot sourceSnapshotID: %s", sourceSnapshotID)
}

//CreateNFSVolume create volumne method
func (nfs *nfsstorage) CreateNFSVolume() (infinidatVol *infinidatVolume, err error) {

	defer func() {
		if res := recover(); res != nil {
			err = errors.New("error while creating filesystem " + fmt.Sprint(res))
		}
	}()
	log.Debug("CreateNFSVolume")
	validnwlist, err := nfs.cs.api.OneTimeValidation(nfs.configmap["pool_name"], nfs.configmap["nfs_networkspace"])
	if err != nil {
		log.Errorf("fail to validate networkspace : %v", err)
		return nil, err
	}
	nfs.configmap["nfs_networkspace"] = validnwlist
	log.Debug("networkspace validation success")

	err = nfs.createFileSystem()
	if err != nil {
		log.Errorf("fail to create fileSystem %v", err)
		return nil, err
	}

	log.Debug("filesystem created successfully")
	defer func() {
		if res := recover(); res != nil {
			err = errors.New("error while export directory" + fmt.Sprint(res))
		}
		if err != nil && nfs.fileSystemID != 0 {
			glog.Infoln("Seemes to be some problem reverting filesystem:", nfs.fileSystemID)
			nfs.cs.api.DeleteFileSystem(nfs.fileSystemID)
		}
	}()

	err = nfs.createExportPath()
	if err != nil {
		log.Errorf("fail to export path %v", err)
		return nil, err
	}
	log.Debug("exportpath created successfully")

	nfs.ipAddress, err = nfs.cs.getNetworkSpaceIP(nfs.configmap)
	if err != nil {
		log.Errorf("fail to get networkspace ipaddress %v", err)
		return nil, err
	}
	log.Debugf("getNetworkSpaceIP ipAddress", nfs.ipAddress)

	defer func() {
		if res := recover(); res != nil {
			err = errors.New("error while AttachMetadata directory" + fmt.Sprint(res))
		}
		if err != nil && nfs.exportID != 0 {
			glog.Infoln("Seemes to be some problem reverting created export id:", nfs.exportID)
			nfs.cs.api.DeleteExportPath(nfs.exportID)
		}
	}()
	metadata := make(map[string]interface{})
	metadata["host.k8s.pvname"] = nfs.pVName
	metadata["filesystem_type"] = ""
	//attache metadata function need to implement
	_, err = nfs.cs.api.AttachMetadataToObject(nfs.fileSystemID, metadata)
	if err != nil {
		log.Errorf("fail to attache metadata %v", err)
		return nil, err
	}

	log.Debug("metadata attached successfully")
	infinidatVol = &infinidatVolume{
		VolID:        fmt.Sprint(nfs.fileSystemID),
		VolName:      nfs.pVName,
		VolSize:      nfs.capacity,
		VolPath:      nfs.exportpath,
		IpAddress:    nfs.ipAddress,
		ExportID:     nfs.exportID,
		ExportBlock:  nfs.exportBlock,
		FileSystemID: nfs.fileSystemID,
	}
	return
}
func (nfs *nfsstorage) createExportPath() (err error) {
	log.Debug("createExportPath")

	access := nfs.configmap["nfs_export_permissions"]
	if access == "" {
		access = NfsExportPermissions
	}
	rootsquash := nfs.configmap["no_root_squash"]
	if rootsquash == "" {
		rootsquash = fmt.Sprint(NoRootSquash)
	}
	rootsq, _ := strconv.ParseBool(rootsquash)
	var permissionsput []map[string]interface{}

	//client = Ip Address are going update while publishing
	permissionsput = append(permissionsput, map[string]interface{}{"access": access, "no_root_squash": rootsq, "client": "*"})

	var exportFileSystem api.ExportFileSys
	exportFileSystem.FilesystemID = nfs.fileSystemID
	exportFileSystem.Transport_protocols = "TCP"
	exportFileSystem.Privileged_port = true
	exportFileSystem.Export_path = nfs.exportpath
	exportFileSystem.Permissionsput = append(exportFileSystem.Permissionsput, permissionsput...)
	exportResp, err := nfs.cs.api.ExportFileSystem(exportFileSystem)
	if err != nil {
		log.Errorf("fail to export path %v", err)
		return
	}
	nfs.exportID = exportResp.ID
	nfs.exportBlock = exportResp.ExportPath
	log.Debug("export path created success")
	return
}

func (nfs *nfsstorage) createFileSystem() (err error) {
	log.Debug("createFileSystem")
	fileSystemCnt, err := nfs.cs.api.GetFileSystemCount()
	if err != nil {
		log.Errorf("fail to get the filesystem count from Ibox %v", err)
		return
	}
	log.Debugf("Max filesystem allowed on Ibox %v", MaxFileSystemAllowed)
	log.Debugf("Current filesystem count on Ibox %v", fileSystemCnt)

	if fileSystemCnt >= MaxFileSystemAllowed {
		log.Errorf("Ibox not allowed to create new file system")
		err = errors.New("Ibox not allowed to create new file system")
		return
	}
	var namepool = nfs.configmap["pool_name"]
	poolID, err := nfs.cs.api.GetStoragePoolIDByName(namepool)
	if err != nil {
		log.Errorf("fail to get GetPoolID by pool_name %v", namepool)
		return
	}
	var fileSys api.FileSystem
	ssdEnabled := nfs.configmap["ssd_enabled"]
	if ssdEnabled == "" {
		ssdEnabled = fmt.Sprint(false)
	}
	ssd, _ := strconv.ParseBool(ssdEnabled)
	fileSys.PoolID = poolID
	fileSys.Name = nfs.pVName
	fileSys.SsdEnabled = ssd
	fileSys.Provtype = strings.ToUpper(nfs.configmap["provision_type"])
	fileSys.Size = nfs.capacity
	fileSystem, err := nfs.cs.api.CreateFilesystem(fileSys)
	if err != nil {
		log.Errorf("fail to create filesystem %v", err)
		return
	}
	nfs.fileSystemID = fileSystem.ID
	log.Info("filesystem created successfully")
	return
}

func (nfs *nfsstorage) DeleteVolume(ctx context.Context, req *csi.DeleteVolumeRequest) (*csi.DeleteVolumeResponse, error) {
	log.Debug("DeleteVolume")
	if len(req.GetVolumeId()) == 0 {
		return nil, status.Error(codes.InvalidArgument, "Volume ID missing in request")
	}
	log.Debugf("DeleteVolume ... %s", req.GetVolumeId())
	volumeID := req.GetVolumeId()

	volID, err := strconv.ParseInt(volumeID, 10, 64)
	if err != nil {
		log.Errorf("Invalid Volume ID %v", err)
		return &csi.DeleteVolumeResponse{}, nil
	}
	nfs.uniqueID = volID
	nfsDeleteErr := nfs.DeleteNFSVolume()
	if nfsDeleteErr != nil {
		log.Errorf("fail to delete NFS Volume %v", nfsDeleteErr)
		return &csi.DeleteVolumeResponse{}, nil
	}
	log.Infoln("volume %v successfully deleted", volumeID)
	return &csi.DeleteVolumeResponse{}, nil
}

//DeleteNFSVolume delete volumne method
func (nfs *nfsstorage) DeleteNFSVolume() (err error) {
	log.Debug("DeleteNFSVolume")
	defer func() {
		if res := recover(); res != nil {
			err = errors.New("error while deleting filesystem " + fmt.Sprint(res))
			return
		}
	}()

	hasChild := nfs.cs.api.FileSystemHasChild(nfs.uniqueID)
	if hasChild {
		metadata := make(map[string]interface{})
		metadata[TOBEDELETED] = true
		_, err = nfs.cs.api.AttachMetadataToObject(nfs.uniqueID, metadata)
		if err != nil {
			log.Errorf("error while Set metadata %v", err)
			err = errors.New("error while Set metadata host.k8s.to_be_deleted")
		}
		return
	}
	//get parenID
	parentID := nfs.cs.api.GetParentID(nfs.uniqueID)
	err = nfs.cs.api.DeleteFileSystemComplete(nfs.uniqueID)
	if err != nil {
		log.Errorf("error while Set metadata %v", err)
		err = errors.New("error while delete file system")
	}
	if parentID != 0 {
		nfs.cs.api.DeleteParentFileSystem(parentID)
	}
	return
}

//============================================Unimplemented Methods=========================//

func (nfs *nfsstorage) ControllerPublishVolume(ctx context.Context, req *csi.ControllerPublishVolumeRequest) (*csi.ControllerPublishVolumeResponse, error) {
	log.Debugf("inner ControllerPublishVolume req %v", req)
	log.Debugf("inner ControllerPublishVolume ctx %v", ctx)
	log.Debugf("innermap %v", nfs.cs.nodeIPAddress)
	//Add export Rule
	exportID := req.GetVolumeContext()["exportID"]
	exportBlock := req.GetVolumeContext()["exportBlock"]
	access := req.GetVolumeContext()["nfs_export_permissions"]
	noRootSquash, castErr := strconv.ParseBool(req.GetVolumeContext()["no_root_squash"])
	if castErr != nil {
		log.Errorf("fail to cast no_root_squash .set default =true")
		noRootSquash = true
	}
	log.Info("exportID,exportBlock,access,nodeIPaddress", exportID, exportBlock, access, nfs.cs.storagePoolIdName, ":::", nfs.cs.nodeIPAddress)
	eportid, _ := strconv.Atoi(exportID)
	_, err := nfs.cs.api.AddNodeInExport(eportid, access, noRootSquash, nfs.cs.nodeIPAddress)
	if err != nil {
		log.Errorf("fail to add export rule %v", err)
		return &csi.ControllerPublishVolumeResponse{}, status.Errorf(codes.Internal, "fail to add export rule  %s", err)
	}
	return &csi.ControllerPublishVolumeResponse{}, nil
}

func (nfs *nfsstorage) ControllerUnpublishVolume(ctx context.Context, req *csi.ControllerUnpublishVolumeRequest) (*csi.ControllerUnpublishVolumeResponse, error) {
	log.Debugf("inner ControllerUnpublishVolume req %v", req)
	log.Debugf("inner ControllerUnpublishVolume ctx %v", ctx)
	voltype := req.GetVolumeId()
	log.Debugf("ControllerUnpublishVolume called with volume name", voltype, req.GetNodeId())
	volproto := strings.Split(voltype, "$$")
	fileID, _ := strconv.ParseInt(volproto[0], 10, 64)
	err := nfs.cs.api.DeleteExportRule(fileID, req.GetNodeId())
	if err != nil {
		log.Errorf("fail to DeleteExportRule rule %v", err)
		return &csi.ControllerUnpublishVolumeResponse{}, status.Errorf(codes.Internal, "fail to DeleteExportRule rule  %s", err)
	}
	return &csi.ControllerUnpublishVolumeResponse{}, nil
}
func (nfs *nfsstorage) ValidateVolumeCapabilities(ctx context.Context, req *csi.ValidateVolumeCapabilitiesRequest) (*csi.ValidateVolumeCapabilitiesResponse, error) {
	return nil, nil
}

func (nfs *nfsstorage) ListVolumes(ctx context.Context, req *csi.ListVolumesRequest) (*csi.ListVolumesResponse, error) {
	log.Debugf("####ListVolumes %v", ctx, req)
	return &csi.ListVolumesResponse{}, nil
}

func (nfs *nfsstorage) ListSnapshots(ctx context.Context, req *csi.ListSnapshotsRequest) (*csi.ListSnapshotsResponse, error) {
	log.Debugf("####ListSnapshots %v", ctx, req)
	return &csi.ListSnapshotsResponse{}, nil
}
func (nfs *nfsstorage) GetCapacity(ctx context.Context, req *csi.GetCapacityRequest) (*csi.GetCapacityResponse, error) {
	log.Debugf("####GetCapacity %v", ctx, req)
	return &csi.GetCapacityResponse{}, nil
}
func (nfs *nfsstorage) ControllerGetCapabilities(ctx context.Context, req *csi.ControllerGetCapabilitiesRequest) (*csi.ControllerGetCapabilitiesResponse, error) {
	log.Debugf("####ControllerGetCapabilities %v", ctx, req)
	return &csi.ControllerGetCapabilitiesResponse{}, nil
}
func (nfs *nfsstorage) CreateSnapshot(ctx context.Context, req *csi.CreateSnapshotRequest) (*csi.CreateSnapshotResponse, error) {
	srcVolume := req.GetSourceVolumeId()
	log.Error("CreateSnapshot GetSourceVolumeId(): ", srcVolume)
	log.Error("CreateSnapshot GetName() ", req.GetName())
	volproto := strings.Split(srcVolume, "$$")
	n, _ := strconv.ParseInt(volproto[0], 10, 64)
	resp, err := nfs.cs.api.CreateFileSystemSnapshot(n, req.GetName())
	if err != nil {
		log.Errorf("fail to create snapshot %s error %v", req.GetName(), err)
		return nil, status.Error(codes.Internal, "internal server error")
	}
	log.Error("CreateFileSystemSnapshot resp() ", resp)
	snapshot := &csi.Snapshot{
		SnapshotId:     req.GetName(),
		SourceVolumeId: srcVolume,
		ReadyToUse:     true,
		CreationTime:   ptypes.TimestampNow(),
		SizeBytes:      1000,
	}
	snapshotResp := &csi.CreateSnapshotResponse{Snapshot: snapshot}
	return snapshotResp, nil
}

func (nfs *nfsstorage) DeleteSnapshot(ctx context.Context, req *csi.DeleteSnapshotRequest) (*csi.DeleteSnapshotResponse, error) {
	return &csi.DeleteSnapshotResponse{}, nil
}

func (nfs *nfsstorage) ControllerExpandVolume(ctx context.Context, req *csi.ControllerExpandVolumeRequest) (*csi.ControllerExpandVolumeResponse, error) {
<<<<<<< HEAD
	return &csi.ControllerExpandVolumeResponse{}, nil
=======
        log.Debug("ExpandVolume")
        if req.GetVolumeId() == "" {
                return nil, status.Error(codes.InvalidArgument, "Volume ID missing in request")
        }

        if req.GetCapacityRange() == nil {
                return nil, status.Error(codes.InvalidArgument, "CapacityRange cannot be empty")
        }

        volDetails := req.GetVolumeId()
        volDetail := strings.Split(volDetails, "$$")
        ID, err := strconv.ParseInt(volDetail[0], 10, 64)
        if err != nil {
                log.Errorf("Invalid Volume ID %v", err)
                return &csi.ControllerExpandVolumeResponse{}, nil
        }

        capacity := int64(req.GetCapacityRange().GetRequiredBytes())
        if capacity < gib {
                capacity = gib
                log.Warn("Volume Minimum capacity should be greater 1 GB")
        }
        log.Infof("volumen capacity %v", capacity)
        var fileSys api.FileSystem
        fileSys.Size = capacity
        // Expand file system size
        _, err = nfs.cs.api.UpdateFilesystem(ID, fileSys)
        if err != nil {
                log.Errorf("Failed to update file system %v", err)
                return &csi.ControllerExpandVolumeResponse{}, err
        }
        log.Infoln("Filesystem updated successfully")
        return &csi.ControllerExpandVolumeResponse{
                CapacityBytes:         capacity,
                NodeExpansionRequired: false,
        }, nil
>>>>>>> 546135b3
}<|MERGE_RESOLUTION|>--- conflicted
+++ resolved
@@ -490,9 +490,6 @@
 }
 
 func (nfs *nfsstorage) ControllerExpandVolume(ctx context.Context, req *csi.ControllerExpandVolumeRequest) (*csi.ControllerExpandVolumeResponse, error) {
-<<<<<<< HEAD
-	return &csi.ControllerExpandVolumeResponse{}, nil
-=======
         log.Debug("ExpandVolume")
         if req.GetVolumeId() == "" {
                 return nil, status.Error(codes.InvalidArgument, "Volume ID missing in request")
@@ -529,5 +526,4 @@
                 CapacityBytes:         capacity,
                 NodeExpansionRequired: false,
         }, nil
->>>>>>> 546135b3
 }